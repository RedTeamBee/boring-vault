// SPDX-License-Identifier: UNLICENSED
pragma solidity 0.8.21;

import {ITBPositionDecoderAndSanitizer} from
    "src/base/DecodersAndSanitizers/Protocols/ITB/ITBPositionDecoderAndSanitizer.sol";
import {EtherFiLiquidUsdDecoderAndSanitizer} from
    "src/base/DecodersAndSanitizers/EtherFiLiquidUsdDecoderAndSanitizer.sol";
import {PancakeSwapV3FullDecoderAndSanitizer} from
    "src/base/DecodersAndSanitizers/PancakeSwapV3FullDecoderAndSanitizer.sol";
import {AerodromeDecoderAndSanitizer} from "src/base/DecodersAndSanitizers/AerodromeDecoderAndSanitizer.sol";
import {EtherFiLiquidEthDecoderAndSanitizer} from
    "src/base/DecodersAndSanitizers/EtherFiLiquidEthDecoderAndSanitizer.sol";
import {OnlyKarakDecoderAndSanitizer} from "src/base/DecodersAndSanitizers/OnlyKarakDecoderAndSanitizer.sol";
import {Deployer} from "src/helper/Deployer.sol";
import {MainnetAddresses} from "test/resources/MainnetAddresses.sol";
import {ContractNames} from "resources/ContractNames.sol";

import "forge-std/Script.sol";
import "forge-std/StdJson.sol";

/**
 *  source .env && forge script script/DeployDecoderAndSanitizer.s.sol:DeployDecoderAndSanitizerScript --with-gas-price 30000000000 --broadcast --etherscan-api-key $ETHERSCAN_KEY --verify
 * @dev Optionally can change `--with-gas-price` to something more reasonable
 */
contract DeployDecoderAndSanitizerScript is Script, ContractNames, MainnetAddresses {
    uint256 public privateKey;
    Deployer public deployer = Deployer(deployerAddress);

<<<<<<< HEAD
    address boringVault = 0xf0bb20865277aBd641a307eCe5Ee04E79073416C;
=======
    address boringVault = 0x5401b8620E5FB570064CA9114fd1e135fd77D57c;
>>>>>>> 06bb3668

    function setUp() external {
        privateKey = vm.envUint("ETHERFI_LIQUID_DEPLOYER");
        vm.createSelectFork("mainnet");
    }

    function run() external {
        bytes memory creationCode;
        bytes memory constructorArgs;
        vm.startBroadcast(privateKey);

        // creationCode = type(AerodromeDecoderAndSanitizer).creationCode;
        // constructorArgs =
        //     abi.encode(0xf0bb20865277aBd641a307eCe5Ee04E79073416C, 0x416b433906b1B72FA758e166e239c43d68dC6F29);
        // deployer.deployContract(EtherFiLiquidEthAerodromeDecoderAndSanitizerName, creationCode, constructorArgs, 0);

<<<<<<< HEAD
        creationCode = type(OnlyKarakDecoderAndSanitizer).creationCode;
        constructorArgs = abi.encode(boringVault);
        deployer.deployContract(EtherFiLiquidEthDecoderAndSanitizerName, creationCode, constructorArgs, 0);
=======
        creationCode = type(PancakeSwapV3FullDecoderAndSanitizer).creationCode;
        constructorArgs = abi.encode(boringVault, pancakeSwapV3NonFungiblePositionManager, pancakeSwapV3MasterChefV3);
        deployer.deployContract(LombardPancakeSwapDecoderAndSanitizerName, creationCode, constructorArgs, 0);
>>>>>>> 06bb3668

        vm.stopBroadcast();
    }
}<|MERGE_RESOLUTION|>--- conflicted
+++ resolved
@@ -26,11 +26,7 @@
     uint256 public privateKey;
     Deployer public deployer = Deployer(deployerAddress);
 
-<<<<<<< HEAD
-    address boringVault = 0xf0bb20865277aBd641a307eCe5Ee04E79073416C;
-=======
     address boringVault = 0x5401b8620E5FB570064CA9114fd1e135fd77D57c;
->>>>>>> 06bb3668
 
     function setUp() external {
         privateKey = vm.envUint("ETHERFI_LIQUID_DEPLOYER");
@@ -47,15 +43,13 @@
         //     abi.encode(0xf0bb20865277aBd641a307eCe5Ee04E79073416C, 0x416b433906b1B72FA758e166e239c43d68dC6F29);
         // deployer.deployContract(EtherFiLiquidEthAerodromeDecoderAndSanitizerName, creationCode, constructorArgs, 0);
 
-<<<<<<< HEAD
         creationCode = type(OnlyKarakDecoderAndSanitizer).creationCode;
         constructorArgs = abi.encode(boringVault);
         deployer.deployContract(EtherFiLiquidEthDecoderAndSanitizerName, creationCode, constructorArgs, 0);
-=======
+
         creationCode = type(PancakeSwapV3FullDecoderAndSanitizer).creationCode;
         constructorArgs = abi.encode(boringVault, pancakeSwapV3NonFungiblePositionManager, pancakeSwapV3MasterChefV3);
         deployer.deployContract(LombardPancakeSwapDecoderAndSanitizerName, creationCode, constructorArgs, 0);
->>>>>>> 06bb3668
 
         vm.stopBroadcast();
     }
