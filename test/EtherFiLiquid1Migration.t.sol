--- conflicted
+++ resolved
@@ -39,13 +39,8 @@
     using Address for address;
 
     // Mainnet Contracts.
-<<<<<<< HEAD
-    // TODO need to deploy fresh contracts here for testing because the accountant state struct is changing.
-    BoringVault public boringVault = BoringVault(payable(0x66BC9023f618C447e52c31dAF591d1943529D9e7));
-=======
     Deployer public deployer = Deployer(deployerAddress);
     BoringVault public boringVault = BoringVault(payable(0xf0bb20865277aBd641a307eCe5Ee04E79073416C));
->>>>>>> 30d47e27
     ManagerWithMerkleVerification public manager =
         ManagerWithMerkleVerification(0x227975088C28DBBb4b421c6d96781a53578f19a8);
     TellerWithMultiAssetSupport public teller = TellerWithMultiAssetSupport(0x5c135e8eC99557b412b9B4492510dCfBD36066F5);
@@ -114,161 +109,6 @@
         rolesAuthority.setUserRole(liquidMultisig, OWNER_ROLE, true);
         rolesAuthority.setUserRole(liquidMultisig, MULTISIG_ROLE, true);
         rolesAuthority.setUserRole(address(this), UPDATE_EXCHANGE_RATE_ROLE, true);
-<<<<<<< HEAD
-        accountant.setAuthority(rolesAuthority);
-        accountant.setRateProviderData(rETH_weETH, false, address(bptRateProvider));
-        accountant.setRateProviderData(WSTETH, false, address(wstethRateProvider));
-        accountant.setRateProviderData(aV3WeETH, false, address(WEETH_RATE_PROVIDER));
-        teller.addAsset(rETH_weETH);
-        teller.addAsset(WSTETH);
-        teller.addAsset(aV3WeETH);
-        vm.stopPrank();
-    }
-
-    function _migratePendleAssets() internal {
-        EtherFiLiquid1.AdaptorCall[] memory data = new EtherFiLiquid1.AdaptorCall[](1);
-        bytes[] memory adaptorCalls = new bytes[](6);
-        adaptorCalls[0] =
-            abi.encodeWithSignature("deposit(address,uint256,uint256)", pendleWeETHMarket, type(uint256).max, 0);
-        adaptorCalls[1] =
-            abi.encodeWithSignature("deposit(address,uint256,uint256)", pendleZircuitWeETHMarket, type(uint256).max, 0);
-        adaptorCalls[2] =
-            abi.encodeWithSignature("deposit(address,uint256,uint256)", ERC20(pendleEethPt), type(uint256).max, 0);
-        adaptorCalls[3] =
-            abi.encodeWithSignature("deposit(address,uint256,uint256)", ERC20(pendleEethYt), type(uint256).max, 0);
-        adaptorCalls[4] = abi.encodeWithSignature(
-            "deposit(address,uint256,uint256)", ERC20(pendleZircuitEethPt), type(uint256).max, 0
-        );
-        adaptorCalls[5] = abi.encodeWithSignature(
-            "deposit(address,uint256,uint256)", ERC20(pendleZircuitEethYt), type(uint256).max, 0
-        );
-        data[0] = EtherFiLiquid1.AdaptorCall({adaptor: address(migrationAdaptor), callData: adaptorCalls});
-        vm.startPrank(strategist);
-        etherFiLiquid1.callOnAdaptor(data);
-        vm.stopPrank();
-    }
-
-    function _migrateAuraAssets() internal {
-        EtherFiLiquid1.AdaptorCall[] memory data = new EtherFiLiquid1.AdaptorCall[](2);
-        bytes[] memory adaptorCalls = new bytes[](1);
-        bytes[] memory adaptorCalls1 = new bytes[](1);
-        adaptorCalls[0] =
-            abi.encodeWithSignature("withdrawFromVault(address,uint256)", aura_reth_weeth, type(uint256).max);
-        data[0] = EtherFiLiquid1.AdaptorCall({adaptor: auraERC4626Adaptor, callData: adaptorCalls});
-        adaptorCalls1[0] = abi.encodeWithSignature("deposit(address,uint256,uint256)", rETH_weETH, type(uint256).max, 0);
-        data[1] = EtherFiLiquid1.AdaptorCall({adaptor: address(migrationAdaptor), callData: adaptorCalls1});
-        vm.startPrank(strategist);
-        etherFiLiquid1.callOnAdaptor(data);
-        vm.stopPrank();
-    }
-
-    function _closeUniswapV3Positions() internal {
-        uint256[3] memory tokenIds = [uint256(709497), 719349, 709498];
-        for (uint256 i; i < tokenIds.length; i++) {
-            EtherFiLiquid1.AdaptorCall[] memory data = new EtherFiLiquid1.AdaptorCall[](1);
-            bytes[] memory adaptorCalls = new bytes[](1);
-            adaptorCalls[0] = abi.encodeWithSignature("closePosition(uint256,uint256,uint256)", tokenIds[i], 0, 0);
-            data[0] = EtherFiLiquid1.AdaptorCall({adaptor: uniswapV3Adaptor, callData: adaptorCalls});
-            vm.startPrank(strategist);
-            etherFiLiquid1.callOnAdaptor(data);
-            vm.stopPrank();
-        }
-    }
-
-    function _closeGearBoxPosition() internal {
-        EtherFiLiquid1.AdaptorCall[] memory data = new EtherFiLiquid1.AdaptorCall[](1);
-        bytes[] memory adaptorCalls = new bytes[](1);
-        adaptorCalls[0] = abi.encodeWithSignature("withdrawFromVault(address,uint256)", dWETHV3, type(uint256).max);
-        data[0] = EtherFiLiquid1.AdaptorCall({adaptor: erc4626Adaptor, callData: adaptorCalls});
-        vm.startPrank(strategist);
-        etherFiLiquid1.callOnAdaptor(data);
-        vm.stopPrank();
-    }
-
-    function _closeMorphoBluePosition() internal {
-        uint32 morphoBlueSupplyPosition = 11;
-
-        uint256 totalAssetsBefore = etherFiLiquid1.totalAssets();
-
-        vm.prank(strategist);
-        registry.distrustPosition(morphoBlueSupplyPosition);
-        uint32[] memory creditPositions = etherFiLiquid1.getCreditPositions();
-
-        for (uint32 i; i < creditPositions.length; i++) {
-            if (creditPositions[i] == morphoBlueSupplyPosition) {
-                vm.startPrank(jointMultisig);
-                etherFiLiquid1.forcePositionOut(i, morphoBlueSupplyPosition, false);
-                vm.stopPrank();
-                break;
-            }
-        }
-
-        uint256 totalAssetsAfter = etherFiLiquid1.totalAssets();
-
-        // Need to deal Cellar ETH to mock a successful withdraw.
-        uint256 cellarWethBalance = WETH.balanceOf(address(etherFiLiquid1));
-
-        deal(address(WETH), address(etherFiLiquid1), cellarWethBalance + (totalAssetsBefore - totalAssetsAfter));
-    }
-
-    function _migrateERC20Positions(ERC20[] memory tokensToMigrate) internal {
-        for (uint256 i; i < tokensToMigrate.length; i++) {
-            ERC20 token = tokensToMigrate[i];
-            EtherFiLiquid1.AdaptorCall[] memory data = new EtherFiLiquid1.AdaptorCall[](1);
-            bytes[] memory adaptorCalls = new bytes[](1);
-            adaptorCalls[0] = abi.encodeWithSignature("deposit(address,uint256,uint256)", token, type(uint256).max, 0);
-            data[0] = EtherFiLiquid1.AdaptorCall({adaptor: address(migrationAdaptor), callData: adaptorCalls});
-            vm.startPrank(strategist);
-            etherFiLiquid1.callOnAdaptor(data);
-            vm.stopPrank();
-        }
-    }
-
-    function _removeAnyPositionThatIsNotTheBoringVaultPosition(uint32 boringVaultPosition, uint32 eETHPosition)
-        internal
-    {
-        // Remove credit positions.
-        uint32[] memory creditPositions = etherFiLiquid1.getCreditPositions();
-        while (creditPositions.length > 2) {
-            for (uint32 i; i < creditPositions.length; i++) {
-                if (creditPositions[i] != boringVaultPosition && creditPositions[i] != eETHPosition) {
-                    vm.startPrank(strategist);
-                    etherFiLiquid1.removePosition(i, false);
-                    etherFiLiquid1.removePositionFromCatalogue(creditPositions[i]);
-                    vm.stopPrank();
-                    break;
-                }
-            }
-            creditPositions = etherFiLiquid1.getCreditPositions();
-        }
-
-        // Remove debt positions.
-        uint32[] memory debtPositions = etherFiLiquid1.getDebtPositions();
-        while (debtPositions.length > 0) {
-            for (uint32 i; i < debtPositions.length; i++) {
-                if (debtPositions[i] != boringVaultPosition) {
-                    vm.startPrank(strategist);
-                    etherFiLiquid1.removePosition(i, true);
-                    etherFiLiquid1.removePositionFromCatalogue(debtPositions[i]);
-                    vm.stopPrank();
-                    break;
-                }
-            }
-            debtPositions = etherFiLiquid1.getDebtPositions();
-        }
-    }
-
-    function _migrateAavePosition() internal {
-        // Repay the wETH balance of the Cellar.
-        uint256 amountToRepay = WETH.balanceOf(address(etherFiLiquid1));
-        EtherFiLiquid1.AdaptorCall[] memory data = new EtherFiLiquid1.AdaptorCall[](1);
-        bytes[] memory adaptorCalls = new bytes[](1);
-        adaptorCalls[0] = abi.encodeWithSignature("repayAaveDebt(address,uint256)", WETH, amountToRepay);
-        data[0] = EtherFiLiquid1.AdaptorCall({adaptor: aaveV3DebtTokenAdaptor, callData: adaptorCalls});
-        vm.startPrank(strategist);
-        etherFiLiquid1.callOnAdaptor(data);
-=======
->>>>>>> 30d47e27
         vm.stopPrank();
 
         // Give fake user some shares.
@@ -489,90 +329,19 @@
         );
 
         // Check share prices match.
-        // {
-        //     uint256 realSharePrice = etherFiLiquid1.totalAssets().mulDivDown(1e18, etherFiLiquid1.totalSupply());
-        //     uint256 approxSharePrice = etherFiLiquid1.previewRedeem(1e18);
-
-        //     assertApproxEqAbs(realSharePrice, approxSharePrice, 1, "Real share price should be the same as approx.");
-        // }
-
-        // assertEq(
-        //     etherFiLiquid1.totalSupply(),
-        //     boringVault.balanceOf(address(etherFiLiquid1)),
-        //     "BV share balance should match V1 total supply."
-        // );
-
-<<<<<<< HEAD
-        /// NOTE at this point the BoringVault Teller should have any unwanted deposit assets removed, then public deposits can be turned on.
-
-        // // When users withdraw, they receive BoringVault shares.
-        // vm.startPrank(user);
-        // uint256 boringVaultShareDelta = boringVault.balanceOf(user);
-        // uint256 cellarSharesRedeemed = 1e18;
-        // etherFiLiquid1.redeem(1e18, user, user);
-        // boringVaultShareDelta = boringVault.balanceOf(user) - boringVaultShareDelta;
-        // vm.stopPrank();
-        // assertApproxEqAbs(
-        //     boringVaultShareDelta, cellarSharesRedeemed, 2, "User should have received BoringVault shares."
-        // );
-
-        // // Even as the rate changes, users still receieve BoringVault shares at a 1:1 ratio.
-        // // Rate goes down.
-        // uint256 newRate = accountant.getRate().mulDivDown(0.95e4, 1e4);
-        // accountant.updateExchangeRate(uint96(newRate));
-
-        // vm.startPrank(jointMultisig);
-        // accountant.unpause();
-
-        // vm.startPrank(user);
-        // boringVaultShareDelta = boringVault.balanceOf(user);
-        // cellarSharesRedeemed = 1e18;
-        // etherFiLiquid1.redeem(1e18, user, user);
-        // boringVaultShareDelta = boringVault.balanceOf(user) - boringVaultShareDelta;
-        // vm.stopPrank();
-        // assertApproxEqAbs(
-        //     boringVaultShareDelta, cellarSharesRedeemed, 2, "User should have received BoringVault shares."
-        // );
-
-        // // Rate goes up.
-        // newRate = accountant.getRate().mulDivDown(1.05e4, 1e4);
-        // accountant.updateExchangeRate(uint96(newRate));
-
-        // vm.startPrank(jointMultisig);
-        // accountant.unpause();
-
-        // vm.startPrank(user);
-        // boringVaultShareDelta = boringVault.balanceOf(user);
-        // cellarSharesRedeemed = 1e18;
-        // etherFiLiquid1.redeem(1e18, user, user);
-        // boringVaultShareDelta = boringVault.balanceOf(user) - boringVaultShareDelta;
-        // vm.stopPrank();
-        // assertApproxEqAbs(
-        //     boringVaultShareDelta, cellarSharesRedeemed, 2, "User should have received BoringVault shares."
-        // );
-
-        // // If exchangeRate is updated to some extreme value, pause it triggered which causes all Cellar withdraws to revert.
-        // newRate = accountant.getRate().mulDivDown(0.01e4, 1e4);
-        // accountant.updateExchangeRate(uint96(newRate));
-
-        // vm.expectRevert(bytes(abi.encodeWithSelector(EtherFiLiquid1.Cellar__OracleFailure.selector)));
-        // etherFiLiquid1.redeem(1e18, user, user);
-
-        // vm.startPrank(jointMultisig);
-        // accountant.unpause();
-
-        // vm.startPrank(user);
-        // boringVaultShareDelta = boringVault.balanceOf(user);
-        // cellarSharesRedeemed = 1e18;
-        // etherFiLiquid1.redeem(1e18, user, user);
-        // boringVaultShareDelta = boringVault.balanceOf(user) - boringVaultShareDelta;
-        // vm.stopPrank();
-        // /// NOTE in this example the extreme rate was made very small which does introduce more rounding errors, so the abs tolerance
-        // /// for the assert is increased.
-        // assertApproxEqAbs(
-        //     boringVaultShareDelta, cellarSharesRedeemed, 100, "User should have received BoringVault shares."
-        // );
-=======
+        {
+            uint256 realSharePrice = etherFiLiquid1.totalAssets().mulDivDown(1e18, etherFiLiquid1.totalSupply());
+            uint256 approxSharePrice = etherFiLiquid1.previewRedeem(1e18);
+
+            assertApproxEqAbs(realSharePrice, approxSharePrice, 1, "Real share price should be the same as approx.");
+        }
+
+        assertEq(
+            etherFiLiquid1.totalSupply(),
+            boringVault.balanceOf(address(etherFiLiquid1)),
+            "BV share balance should match V1 total supply."
+        );
+
         // When users withdraw, they receive BoringVault shares.
         vm.startPrank(user);
         uint256 boringVaultShareDelta = boringVault.balanceOf(user);
@@ -640,7 +409,6 @@
         assertApproxEqAbs(
             boringVaultShareDelta, cellarSharesRedeemed, 100, "User should have received BoringVault shares."
         );
->>>>>>> 30d47e27
     }
 
     function testCellarMigrationWithSharePriceParity() external {
