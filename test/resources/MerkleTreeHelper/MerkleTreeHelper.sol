pragma solidity 0.8.21;

import {ERC20} from "@solmate/tokens/ERC20.sol";
import {AddressToBytes32Lib} from "src/helper/AddressToBytes32Lib.sol";
import {ChainValues} from "test/resources/ChainValues.sol";
import {Strings} from "lib/openzeppelin-contracts/contracts/utils/Strings.sol";
import {ERC4626} from "@solmate/tokens/ERC4626.sol";
import {Address} from "@openzeppelin/contracts/utils/Address.sol";
import {IComet} from "src/interfaces/IComet.sol";
import {TellerWithMultiAssetSupport} from "src/base/Roles/TellerWithMultiAssetSupport.sol";

import "forge-std/Base.sol";

contract MerkleTreeHelper is CommonBase, ChainValues {
    using Address for address;

    string public sourceChain;
    uint256 leafIndex = type(uint256).max;

    mapping(address => mapping(address => bool)) public tokenToSpenderToApprovalInTree;
    mapping(address => mapping(address => bool)) public oneInchSellTokenToBuyTokenToInTree;

    function setSourceChainName(string memory _chain) internal {
        sourceChain = _chain;
    }

    // ========================================= 1Inch =========================================

    enum SwapKind {
        BuyAndSell,
        Sell
    }

    function _addLeafsFor1InchGeneralSwapping(
        ManageLeaf[] memory leafs,
        address[] memory assets,
        SwapKind[] memory kind
    ) internal {
        require(assets.length == kind.length, "Arrays must be of equal length");
        for (uint256 i; i < assets.length; ++i) {
            // Add approval leaf if not already added
            if (!tokenToSpenderToApprovalInTree[assets[i]][getAddress(sourceChain, "aggregationRouterV5")]) {
                unchecked {
                    leafIndex++;
                }
                leafs[leafIndex] = ManageLeaf(
                    assets[i],
                    false,
                    "approve(address,uint256)",
                    new address[](1),
                    string.concat("Approve 1Inch router to spend ", ERC20(assets[i]).symbol()),
                    getAddress(sourceChain, "rawDataDecoderAndSanitizer")
                );
                leafs[leafIndex].argumentAddresses[0] = getAddress(sourceChain, "aggregationRouterV5");
                tokenToSpenderToApprovalInTree[assets[i]][getAddress(sourceChain, "aggregationRouterV5")] = true;
            }
            // Iterate through the list again.
            for (uint256 j; j < assets.length; ++j) {
                // Skip if we are on the same index
                if (i == j) {
                    continue;
                }
                if (!oneInchSellTokenToBuyTokenToInTree[assets[i]][assets[j]] && kind[j] != SwapKind.Sell) {
                    // Add sell swap.
                    unchecked {
                        leafIndex++;
                    }
                    leafs[leafIndex] = ManageLeaf(
                        getAddress(sourceChain, "aggregationRouterV5"),
                        false,
                        "swap(address,(address,address,address,address,uint256,uint256,uint256),bytes,bytes)",
                        new address[](5),
                        string.concat(
                            "Swap ",
                            ERC20(assets[i]).symbol(),
                            " for ",
                            ERC20(assets[j]).symbol(),
                            " using 1inch router"
                        ),
                        getAddress(sourceChain, "rawDataDecoderAndSanitizer")
                    );
                    leafs[leafIndex].argumentAddresses[0] = getAddress(sourceChain, "oneInchExecutor");
                    leafs[leafIndex].argumentAddresses[1] = assets[i];
                    leafs[leafIndex].argumentAddresses[2] = assets[j];
                    leafs[leafIndex].argumentAddresses[3] = getAddress(sourceChain, "oneInchExecutor");
                    leafs[leafIndex].argumentAddresses[4] = getAddress(sourceChain, "boringVault");
                    oneInchSellTokenToBuyTokenToInTree[assets[i]][assets[j]] = true;
                }

                if (kind[i] == SwapKind.BuyAndSell && !oneInchSellTokenToBuyTokenToInTree[assets[j]][assets[i]]) {
                    // Add buy swap.
                    unchecked {
                        leafIndex++;
                    }
                    leafs[leafIndex] = ManageLeaf(
                        getAddress(sourceChain, "aggregationRouterV5"),
                        false,
                        "swap(address,(address,address,address,address,uint256,uint256,uint256),bytes,bytes)",
                        new address[](5),
                        string.concat(
                            "Swap ",
                            ERC20(assets[j]).symbol(),
                            " for ",
                            ERC20(assets[i]).symbol(),
                            " using 1inch router"
                        ),
                        getAddress(sourceChain, "rawDataDecoderAndSanitizer")
                    );
                    leafs[leafIndex].argumentAddresses[0] = getAddress(sourceChain, "oneInchExecutor");
                    leafs[leafIndex].argumentAddresses[1] = assets[j];
                    leafs[leafIndex].argumentAddresses[2] = assets[i];
                    leafs[leafIndex].argumentAddresses[3] = getAddress(sourceChain, "oneInchExecutor");
                    leafs[leafIndex].argumentAddresses[4] = getAddress(sourceChain, "boringVault");
                    oneInchSellTokenToBuyTokenToInTree[assets[j]][assets[i]] = true;
                }
            }
        }
    }

    function _addLeafsFor1InchUniswapV3Swapping(ManageLeaf[] memory leafs, address pool) internal {
        UniswapV3Pool uniswapV3Pool = UniswapV3Pool(pool);
        address token0 = uniswapV3Pool.token0();
        address token1 = uniswapV3Pool.token1();
        // Add approval leaf if not already added
        if (!tokenToSpenderToApprovalInTree[token0][getAddress(sourceChain, "aggregationRouterV5")]) {
            unchecked {
                leafIndex++;
            }
            leafs[leafIndex] = ManageLeaf(
                token0,
                false,
                "approve(address,uint256)",
                new address[](1),
                string.concat("Approve 1Inch router to spend ", ERC20(token0).symbol()),
                getAddress(sourceChain, "rawDataDecoderAndSanitizer")
            );
            leafs[leafIndex].argumentAddresses[0] = getAddress(sourceChain, "aggregationRouterV5");
            tokenToSpenderToApprovalInTree[token0][getAddress(sourceChain, "aggregationRouterV5")] = true;
        }
        if (!tokenToSpenderToApprovalInTree[token1][getAddress(sourceChain, "aggregationRouterV5")]) {
            unchecked {
                leafIndex++;
            }
            leafs[leafIndex] = ManageLeaf(
                token1,
                false,
                "approve(address,uint256)",
                new address[](1),
                string.concat("Approve 1Inch router to spend ", ERC20(token1).symbol()),
                getAddress(sourceChain, "rawDataDecoderAndSanitizer")
            );
            leafs[leafIndex].argumentAddresses[0] = getAddress(sourceChain, "aggregationRouterV5");
            tokenToSpenderToApprovalInTree[token1][getAddress(sourceChain, "aggregationRouterV5")] = true;
        }
        uint256 feeInBps = uniswapV3Pool.fee() / 100;
        unchecked {
            leafIndex++;
        }
        leafs[leafIndex] = ManageLeaf(
            getAddress(sourceChain, "aggregationRouterV5"),
            false,
            "uniswapV3Swap(uint256,uint256,uint256[])",
            new address[](1),
            string.concat(
                "Swap between ",
                ERC20(token0).symbol(),
                " and ",
                ERC20(token1).symbol(),
                " with ",
                vm.toString(feeInBps),
                " bps fee on UniswapV3 using 1inch router"
            ),
            getAddress(sourceChain, "rawDataDecoderAndSanitizer")
        );
        leafs[leafIndex].argumentAddresses[0] = pool;
    }

    // ========================================= Curve/Convex =========================================
    // TODO need to use this in the test suite.
    function _addCurveLeafs(ManageLeaf[] memory leafs, address poolAddress, uint256 coinCount, address gauge)
        internal
    {
        CurvePool pool = CurvePool(poolAddress);
        ERC20[] memory coins = new ERC20[](coinCount);

        // Approve pool to spend tokens.
        for (uint256 i; i < coinCount; i++) {
            coins[i] = ERC20(pool.coins(i));
            // Approvals.
            if (!tokenToSpenderToApprovalInTree[address(coins[i])][poolAddress]) {
                unchecked {
                    leafIndex++;
                }
                leafs[leafIndex] = ManageLeaf(
                    address(coins[i]),
                    false,
                    "approve(address,uint256)",
                    new address[](1),
                    string.concat("Approve Curve pool to spend ", coins[i].symbol()),
                    getAddress(sourceChain, "rawDataDecoderAndSanitizer")
                );
                leafs[leafIndex].argumentAddresses[0] = poolAddress;
                tokenToSpenderToApprovalInTree[address(coins[i])][poolAddress] = true;
            }
        }

        // Add liquidity.
        unchecked {
            leafIndex++;
        }
        leafs[leafIndex] = ManageLeaf(
            poolAddress,
            false,
            "add_liquidity(uint256[],uint256)",
            new address[](0),
            string.concat("Add liquidity to Curve pool"),
            getAddress(sourceChain, "rawDataDecoderAndSanitizer")
        );

        // Remove liquidity.
        unchecked {
            leafIndex++;
        }
        leafs[leafIndex] = ManageLeaf(
            poolAddress,
            false,
            "remove_liquidity(uint256,uint256[])",
            new address[](0),
            string.concat("Remove liquidity from Curve pool"),
            getAddress(sourceChain, "rawDataDecoderAndSanitizer")
        );

        // Deposit into gauge.
        unchecked {
            leafIndex++;
        }
        leafs[leafIndex] = ManageLeaf(
            gauge,
            false,
            "deposit(uint256,address)",
            new address[](1),
            string.concat("Deposit into Curve gauge"),
            getAddress(sourceChain, "rawDataDecoderAndSanitizer")
        );
        leafs[leafIndex].argumentAddresses[0] = getAddress(sourceChain, "boringVault");

        // Withdraw from gauge.
        unchecked {
            leafIndex++;
        }
        leafs[leafIndex] = ManageLeaf(
            gauge,
            false,
            "withdraw(uint256)",
            new address[](0),
            string.concat("Withdraw from Curve gauge"),
            getAddress(sourceChain, "rawDataDecoderAndSanitizer")
        );

        // Claim rewards.
        unchecked {
            leafIndex++;
        }
        leafs[leafIndex] = ManageLeaf(
            gauge,
            false,
            "claim_rewards(address)",
            new address[](1),
            string.concat("Claim rewards from Curve gauge"),
            getAddress(sourceChain, "rawDataDecoderAndSanitizer")
        );
        leafs[leafIndex].argumentAddresses[0] = getAddress(sourceChain, "boringVault");
    }

    function _addConvexLeafs(ManageLeaf[] memory leafs, ERC20 token, address rewardsContract) internal {
        // Approve convexCurveMainnetBooster to spend lp tokens.
        if (!tokenToSpenderToApprovalInTree[address(token)][getAddress(sourceChain, "convexCurveMainnetBooster")]) {
            unchecked {
                leafIndex++;
            }
            leafs[leafIndex] = ManageLeaf(
                address(token),
                false,
                "approve(address,uint256)",
                new address[](1),
                string.concat("Approve Convex Curve Mainnet Booster to spend ", token.symbol()),
                getAddress(sourceChain, "rawDataDecoderAndSanitizer")
            );
            leafs[leafIndex].argumentAddresses[0] = getAddress(sourceChain, "convexCurveMainnetBooster");
            tokenToSpenderToApprovalInTree[address(token)][getAddress(sourceChain, "convexCurveMainnetBooster")] = true;
        }

        // Deposit into convexCurveMainnetBooster.
        unchecked {
            leafIndex++;
        }
        leafs[leafIndex] = ManageLeaf(
            getAddress(sourceChain, "convexCurveMainnetBooster"),
            false,
            "deposit(uint256,uint256,bool)",
            new address[](0),
            "Deposit into Convex Curve Mainnet Booster",
            getAddress(sourceChain, "rawDataDecoderAndSanitizer")
        );

        // Withdraw from rewardsContract.
        unchecked {
            leafIndex++;
        }
        leafs[leafIndex] = ManageLeaf(
            rewardsContract,
            false,
            "withdrawAndUnwrap(uint256,bool)",
            new address[](0),
            "Withdraw and unwrap from Convex Curve Rewards Contract",
            getAddress(sourceChain, "rawDataDecoderAndSanitizer")
        );

        // Get rewards from rewardsContract.
        unchecked {
            leafIndex++;
        }
        leafs[leafIndex] = ManageLeaf(
            rewardsContract,
            false,
            "getReward(address,bool)",
            new address[](1),
            "Get rewards from Convex Curve Rewards Contract",
            getAddress(sourceChain, "rawDataDecoderAndSanitizer")
        );
        leafs[leafIndex].argumentAddresses[0] = getAddress(sourceChain, "boringVault");
    }

    function _addLeafsForCurveSwapping(ManageLeaf[] memory leafs, address curvePool) internal {
        CurvePool pool = CurvePool(curvePool);
        ERC20 coins0 = ERC20(pool.coins(0));
        ERC20 coins1 = ERC20(pool.coins(1));
        // Approvals.
        unchecked {
            leafIndex++;
        }
        leafs[leafIndex] = ManageLeaf(
            address(coins0),
            false,
            "approve(address,uint256)",
            new address[](1),
            string.concat("Approve Curve ", coins0.symbol(), "/", coins1.symbol(), " pool to spend ", coins0.symbol()),
            getAddress(sourceChain, "rawDataDecoderAndSanitizer")
        );
        leafs[leafIndex].argumentAddresses[0] = curvePool;
        unchecked {
            leafIndex++;
        }
        leafs[leafIndex] = ManageLeaf(
            address(coins1),
            false,
            "approve(address,uint256)",
            new address[](1),
            string.concat("Approve Curve ", coins0.symbol(), "/", coins1.symbol(), " pool to spend ", coins1.symbol()),
            getAddress(sourceChain, "rawDataDecoderAndSanitizer")
        );
        leafs[leafIndex].argumentAddresses[0] = curvePool;
        // Swapping.
        unchecked {
            leafIndex++;
        }
        leafs[leafIndex] = ManageLeaf(
            curvePool,
            false,
            "exchange(int128,int128,uint256,uint256)",
            new address[](0),
            string.concat("Swap using Curve ", coins0.symbol(), "/", coins1.symbol(), " pool"),
            getAddress(sourceChain, "rawDataDecoderAndSanitizer")
        );
    }

    // ========================================= StandardBridge =========================================

    error StandardBridge__LocalAndRemoteTokensLengthMismatch();

    function _addStandardBridgeLeafs(
        ManageLeaf[] memory leafs,
        string memory destination,
        address destinationCrossDomainMessenger,
        address sourceResolvedDelegate,
        address sourceStandardBridge,
        address sourcePortal,
        ERC20[] memory localTokens,
        ERC20[] memory remoteTokens
    ) internal virtual {
        if (localTokens.length != remoteTokens.length) {
            revert StandardBridge__LocalAndRemoteTokensLengthMismatch();
        }
        // Approvals
        for (uint256 i; i < localTokens.length; i++) {
            unchecked {
                leafIndex++;
            }
            leafs[leafIndex] = ManageLeaf(
                address(localTokens[i]),
                false,
                "approve(address,uint256)",
                new address[](1),
                string.concat("Approve StandardBridge to spend ", localTokens[i].symbol()),
                getAddress(sourceChain, "rawDataDecoderAndSanitizer")
            );
            leafs[leafIndex].argumentAddresses[0] = sourceStandardBridge;
        }

        // ERC20 bridge leafs.
        for (uint256 i; i < localTokens.length; i++) {
            unchecked {
                leafIndex++;
            }
            leafs[leafIndex] = ManageLeaf(
                sourceStandardBridge,
                false,
                "bridgeERC20To(address,address,address,uint256,uint32,bytes)",
                new address[](3),
                string.concat("Bridge ", localTokens[i].symbol(), " from ", sourceChain, " to ", destination),
                getAddress(sourceChain, "rawDataDecoderAndSanitizer")
            );
            leafs[leafIndex].argumentAddresses[0] = address(localTokens[i]);
            leafs[leafIndex].argumentAddresses[1] = address(remoteTokens[i]);
            leafs[leafIndex].argumentAddresses[2] = getAddress(sourceChain, "boringVault");
        }

        // Bridge ETH.
        unchecked {
            leafIndex++;
        }
        leafs[leafIndex] = ManageLeaf(
            sourceStandardBridge,
            true,
            "bridgeETHTo(address,uint32,bytes)",
            new address[](1),
            string.concat("Bridge ETH from ", sourceChain, " to ", destination),
            getAddress(sourceChain, "rawDataDecoderAndSanitizer")
        );
        leafs[leafIndex].argumentAddresses[0] = getAddress(sourceChain, "boringVault");

        // If we are generating leafs for some L2 back to mainnet, these leafs are not needed.
        if (keccak256(abi.encode(destination)) != keccak256(abi.encode(mainnet))) {
            // Prove withdrawal transaction.
            unchecked {
                leafIndex++;
            }
            leafs[leafIndex] = ManageLeaf(
                sourcePortal,
                false,
                "proveWithdrawalTransaction((uint256,address,address,uint256,uint256,bytes),uint256,(bytes32,bytes32,bytes32,bytes32),bytes[])",
                new address[](2),
                string.concat("Prove withdrawal transaction from ", destination, " to ", sourceChain),
                getAddress(sourceChain, "rawDataDecoderAndSanitizer")
            );
            leafs[leafIndex].argumentAddresses[0] = destinationCrossDomainMessenger;
            leafs[leafIndex].argumentAddresses[1] = sourceResolvedDelegate;

            // Finalize withdrawal transaction.
            unchecked {
                leafIndex++;
            }
            leafs[leafIndex] = ManageLeaf(
                sourcePortal,
                false,
                "finalizeWithdrawalTransaction((uint256,address,address,uint256,uint256,bytes))",
                new address[](2),
                string.concat("Finalize withdrawal transaction from ", destination, " to ", sourceChain),
                getAddress(sourceChain, "rawDataDecoderAndSanitizer")
            );
            leafs[leafIndex].argumentAddresses[0] = destinationCrossDomainMessenger;
            leafs[leafIndex].argumentAddresses[1] = sourceResolvedDelegate;
        }
    }

    // ========================================= Arbitrum Native Bridge =========================================

    /// @notice When sourceChain is arbitrum bridgeAssets MUST be mainnet addresses.
    function _addArbitrumNativeBridgeLeafs(ManageLeaf[] memory leafs, ERC20[] memory bridgeAssets) internal {
        if (keccak256(abi.encode(sourceChain)) == keccak256(abi.encode(mainnet))) {
            // Bridge ERC20 Assets to Arbitrum
            for (uint256 i; i < bridgeAssets.length; i++) {
                address spender = address(bridgeAssets[i]) == getAddress(sourceChain, "WETH")
                    ? getAddress(sourceChain, "arbitrumWethGateway")
                    : getAddress(sourceChain, "arbitrumL1ERC20Gateway");
                unchecked {
                    leafIndex++;
                }
                leafs[leafIndex] = ManageLeaf(
                    address(bridgeAssets[i]),
                    false,
                    "approve(address,uint256)",
                    new address[](1),
                    string.concat("Approve Arbitrum L1 Gateway to spend ", bridgeAssets[i].symbol()),
                    getAddress(sourceChain, "rawDataDecoderAndSanitizer")
                );
                leafs[leafIndex].argumentAddresses[0] = spender;
                unchecked {
                    leafIndex++;
                }
                leafs[leafIndex] = ManageLeaf(
                    getAddress(sourceChain, "arbitrumL1GatewayRouter"),
                    true,
                    "outboundTransfer(address,address,uint256,uint256,uint256,bytes)",
                    new address[](2),
                    string.concat("Bridge ", bridgeAssets[i].symbol(), " to Arbitrum"),
                    getAddress(sourceChain, "rawDataDecoderAndSanitizer")
                );
                leafs[leafIndex].argumentAddresses[0] = address(bridgeAssets[i]);
                leafs[leafIndex].argumentAddresses[1] = getAddress(sourceChain, "boringVault");
                unchecked {
                    leafIndex++;
                }
                leafs[leafIndex] = ManageLeaf(
                    getAddress(sourceChain, "arbitrumL1GatewayRouter"),
                    true,
                    "outboundTransferCustomRefund(address,address,address,uint256,uint256,uint256,bytes)",
                    new address[](3),
                    string.concat("Bridge ", bridgeAssets[i].symbol(), " to Arbitrum"),
                    getAddress(sourceChain, "rawDataDecoderAndSanitizer")
                );
                leafs[leafIndex].argumentAddresses[0] = address(bridgeAssets[i]);
                leafs[leafIndex].argumentAddresses[1] = getAddress(sourceChain, "boringVault");
                leafs[leafIndex].argumentAddresses[2] = getAddress(sourceChain, "boringVault");
            }
            // Create Retryable Ticket
            unchecked {
                leafIndex++;
            }
            leafs[leafIndex] = ManageLeaf(
                getAddress(sourceChain, "arbitrumDelayedInbox"),
                false,
                "createRetryableTicket(address,uint256,uint256,address,address,uint256,uint256,bytes)",
                new address[](3),
                "Create retryable ticket for Arbitrum",
                getAddress(sourceChain, "rawDataDecoderAndSanitizer")
            );
            leafs[leafIndex].argumentAddresses[0] = getAddress(sourceChain, "boringVault");
            leafs[leafIndex].argumentAddresses[1] = getAddress(sourceChain, "boringVault");
            leafs[leafIndex].argumentAddresses[2] = getAddress(sourceChain, "boringVault");

            // Unsafe Create Retryable Ticket
            unchecked {
                leafIndex++;
            }
            leafs[leafIndex] = ManageLeaf(
                getAddress(sourceChain, "arbitrumDelayedInbox"),
                false,
                "unsafeCreateRetryableTicket(address,uint256,uint256,address,address,uint256,uint256,bytes)",
                new address[](3),
                "Unsafe Create retryable ticket for Arbitrum",
                getAddress(sourceChain, "rawDataDecoderAndSanitizer")
            );
            leafs[leafIndex].argumentAddresses[0] = getAddress(sourceChain, "boringVault");
            leafs[leafIndex].argumentAddresses[1] = getAddress(sourceChain, "boringVault");
            leafs[leafIndex].argumentAddresses[2] = getAddress(sourceChain, "boringVault");

            // Create Retryable Ticket
            unchecked {
                leafIndex++;
            }
            leafs[leafIndex] = ManageLeaf(
                getAddress(sourceChain, "arbitrumDelayedInbox"),
                true,
                "createRetryableTicket(address,uint256,uint256,address,address,uint256,uint256,bytes)",
                new address[](3),
                "Create retryable ticket for Arbitrum",
                getAddress(sourceChain, "rawDataDecoderAndSanitizer")
            );
            leafs[leafIndex].argumentAddresses[0] = getAddress(sourceChain, "boringVault");
            leafs[leafIndex].argumentAddresses[1] = getAddress(sourceChain, "boringVault");
            leafs[leafIndex].argumentAddresses[2] = getAddress(sourceChain, "boringVault");

            // Unsafe Create Retryable Ticket
            unchecked {
                leafIndex++;
            }
            leafs[leafIndex] = ManageLeaf(
                getAddress(sourceChain, "arbitrumDelayedInbox"),
                true,
                "unsafeCreateRetryableTicket(address,uint256,uint256,address,address,uint256,uint256,bytes)",
                new address[](3),
                "Unsafe Create retryable ticket for Arbitrum",
                getAddress(sourceChain, "rawDataDecoderAndSanitizer")
            );
            leafs[leafIndex].argumentAddresses[0] = getAddress(sourceChain, "boringVault");
            leafs[leafIndex].argumentAddresses[1] = getAddress(sourceChain, "boringVault");
            leafs[leafIndex].argumentAddresses[2] = getAddress(sourceChain, "boringVault");

            // Execute Transaction For ERC20 claim.
            unchecked {
                leafIndex++;
            }
            leafs[leafIndex] = ManageLeaf(
                getAddress(sourceChain, "arbitrumOutbox"),
                false,
                "executeTransaction(bytes32[],uint256,address,address,uint256,uint256,uint256,uint256,bytes)",
                new address[](2),
                "Execute transaction to claim ERC20",
                getAddress(sourceChain, "rawDataDecoderAndSanitizer")
            );
            leafs[leafIndex].argumentAddresses[0] = getAddress(arbitrum, "arbitrumL2Sender");
            leafs[leafIndex].argumentAddresses[1] = getAddress(sourceChain, "arbitrumL1ERC20Gateway");

            // Execute Transaction For ETH claim.
            unchecked {
                leafIndex++;
            }
            leafs[leafIndex] = ManageLeaf(
                getAddress(sourceChain, "arbitrumOutbox"),
                false,
                "executeTransaction(bytes32[],uint256,address,address,uint256,uint256,uint256,uint256,bytes)",
                new address[](2),
                "Execute transaction to claim ETH",
                getAddress(sourceChain, "rawDataDecoderAndSanitizer")
            );
            leafs[leafIndex].argumentAddresses[0] = getAddress(sourceChain, "boringVault");
            leafs[leafIndex].argumentAddresses[1] = getAddress(sourceChain, "boringVault");
        } else if (keccak256(abi.encode(sourceChain)) == keccak256(abi.encode(arbitrum))) {
            // ERC20 bridge withdraws.
            for (uint256 i; i < bridgeAssets.length; ++i) {
                // outboundTransfer
                unchecked {
                    leafIndex++;
                }
                leafs[leafIndex] = ManageLeaf(
                    getAddress(sourceChain, "arbitrumL2GatewayRouter"),
                    false,
                    "outboundTransfer(address,address,uint256,bytes)",
                    new address[](2),
                    string.concat("Withdraw ", vm.toString(address(bridgeAssets[i])), " from Arbitrum"),
                    getAddress(sourceChain, "rawDataDecoderAndSanitizer")
                );
                leafs[leafIndex].argumentAddresses[0] = address(bridgeAssets[i]);
                leafs[leafIndex].argumentAddresses[1] = getAddress(sourceChain, "boringVault");
            }

            // WithdrawEth
            unchecked {
                leafIndex++;
            }
            leafs[leafIndex] = ManageLeaf(
                getAddress(sourceChain, "arbitrumSys"),
                true,
                "withdrawEth(address)",
                new address[](1),
                "Withdraw ETH from Arbitrum",
                getAddress(sourceChain, "rawDataDecoderAndSanitizer")
            );
            leafs[leafIndex].argumentAddresses[0] = getAddress(sourceChain, "boringVault");

            // Redeem
            unchecked {
                leafIndex++;
            }
            leafs[leafIndex] = ManageLeaf(
                getAddress(sourceChain, "arbitrumRetryableTx"),
                false,
                "redeem(bytes32)",
                new address[](0),
                "Redeem retryable ticket on Arbitrum",
                getAddress(sourceChain, "rawDataDecoderAndSanitizer")
            );
        } else {
            revert("Unsupported chain for Arbitrum Native Bridge");
        }
    }

    // ========================================= CCIP Send =========================================

    function _addCcipBridgeLeafs(
        ManageLeaf[] memory leafs,
        uint64 destinationChainId,
        ERC20[] memory bridgeAssets,
        ERC20[] memory feeTokens
    ) internal {
        // Bridge ERC20 Assets
        for (uint256 i; i < feeTokens.length; i++) {
            if (!tokenToSpenderToApprovalInTree[address(feeTokens[i])][getAddress(sourceChain, "ccipRouter")]) {
                // Add fee token approval.
                unchecked {
                    leafIndex++;
                }
                leafs[leafIndex] = ManageLeaf(
                    address(feeTokens[i]),
                    false,
                    "approve(address,uint256)",
                    new address[](1),
                    string.concat("Approve ", sourceChain, " CCIP Router to spend ", feeTokens[i].symbol()),
                    getAddress(sourceChain, "rawDataDecoderAndSanitizer")
                );
                leafs[leafIndex].argumentAddresses[0] = getAddress(sourceChain, "ccipRouter");
                tokenToSpenderToApprovalInTree[address(feeTokens[i])][getAddress(sourceChain, "ccipRouter")] = true;
            }
            for (uint256 j; j < bridgeAssets.length; j++) {
                if (!tokenToSpenderToApprovalInTree[address(bridgeAssets[j])][getAddress(sourceChain, "ccipRouter")]) {
                    // Add bridge asset approval.
                    unchecked {
                        leafIndex++;
                    }
                    leafs[leafIndex] = ManageLeaf(
                        address(bridgeAssets[j]),
                        false,
                        "approve(address,uint256)",
                        new address[](1),
                        string.concat("Approve ", sourceChain, " CCIP Router to spend ", bridgeAssets[j].symbol()),
                        getAddress(sourceChain, "rawDataDecoderAndSanitizer")
                    );
                    leafs[leafIndex].argumentAddresses[0] = getAddress(sourceChain, "ccipRouter");
                    tokenToSpenderToApprovalInTree[address(bridgeAssets[j])][getAddress(sourceChain, "ccipRouter")] =
                        true;
                }
                // Add ccipSend leaf.
                unchecked {
                    leafIndex++;
                }
                leafs[leafIndex] = ManageLeaf(
                    getAddress(sourceChain, "ccipRouter"),
                    false,
                    "ccipSend(uint64,(bytes,bytes,(address,uint256)[],address,bytes))",
                    new address[](4),
                    string.concat(
                        "Bridge ",
                        bridgeAssets[j].symbol(),
                        " to chain ",
                        vm.toString(destinationChainId),
                        " using CCIP"
                    ),
                    getAddress(sourceChain, "rawDataDecoderAndSanitizer")
                );
                leafs[leafIndex].argumentAddresses[0] = address(uint160(destinationChainId));
                leafs[leafIndex].argumentAddresses[1] = getAddress(sourceChain, "boringVault");
                leafs[leafIndex].argumentAddresses[2] = address(bridgeAssets[j]);
                leafs[leafIndex].argumentAddresses[3] = address(feeTokens[i]);
            }
        }
    }

    // ========================================= PancakeSwap V3 =========================================

    function _addPancakeSwapV3Leafs(ManageLeaf[] memory leafs, address[] memory token0, address[] memory token1)
        internal
    {
        require(token0.length == token1.length, "Token arrays must be of equal length");
        for (uint256 i; i < token0.length; ++i) {
            (token0[i], token1[i]) = token0[i] < token1[i] ? (token0[i], token1[i]) : (token1[i], token0[i]);
            // Approvals
            if (
                !tokenToSpenderToApprovalInTree[token0[i]][getAddress(
                    sourceChain, "pancakeSwapV3NonFungiblePositionManager"
                )]
            ) {
                unchecked {
                    leafIndex++;
                }
                leafs[leafIndex] = ManageLeaf(
                    token0[i],
                    false,
                    "approve(address,uint256)",
                    new address[](1),
                    string.concat(
                        "Approve PancakeSwapV3 NonFungible Position Manager to spend ", ERC20(token0[i]).symbol()
                    ),
                    getAddress(sourceChain, "rawDataDecoderAndSanitizer")
                );
                leafs[leafIndex].argumentAddresses[0] =
                    getAddress(sourceChain, "pancakeSwapV3NonFungiblePositionManager");
                tokenToSpenderToApprovalInTree[token0[i]][getAddress(
                    sourceChain, "pancakeSwapV3NonFungiblePositionManager"
                )] = true;
            }
            if (
                !tokenToSpenderToApprovalInTree[token1[i]][getAddress(
                    sourceChain, "pancakeSwapV3NonFungiblePositionManager"
                )]
            ) {
                unchecked {
                    leafIndex++;
                }
                leafs[leafIndex] = ManageLeaf(
                    token1[i],
                    false,
                    "approve(address,uint256)",
                    new address[](1),
                    string.concat(
                        "Approve PancakeSwapV3 NonFungible Position Manager to spend ", ERC20(token1[i]).symbol()
                    ),
                    getAddress(sourceChain, "rawDataDecoderAndSanitizer")
                );
                leafs[leafIndex].argumentAddresses[0] =
                    getAddress(sourceChain, "pancakeSwapV3NonFungiblePositionManager");
                tokenToSpenderToApprovalInTree[token1[i]][getAddress(
                    sourceChain, "pancakeSwapV3NonFungiblePositionManager"
                )] = true;
            }
            if (!tokenToSpenderToApprovalInTree[token0[i]][getAddress(sourceChain, "pancakeSwapV3MasterChefV3")]) {
                unchecked {
                    leafIndex++;
                }
                leafs[leafIndex] = ManageLeaf(
                    token0[i],
                    false,
                    "approve(address,uint256)",
                    new address[](1),
                    string.concat("Approve PancakeSwapV3 Master Chef to spend ", ERC20(token0[i]).symbol()),
                    getAddress(sourceChain, "rawDataDecoderAndSanitizer")
                );
                leafs[leafIndex].argumentAddresses[0] = getAddress(sourceChain, "pancakeSwapV3MasterChefV3");
                tokenToSpenderToApprovalInTree[token0[i]][getAddress(sourceChain, "pancakeSwapV3MasterChefV3")] = true;
            }
            if (!tokenToSpenderToApprovalInTree[token1[i]][getAddress(sourceChain, "pancakeSwapV3MasterChefV3")]) {
                unchecked {
                    leafIndex++;
                }
                leafs[leafIndex] = ManageLeaf(
                    token1[i],
                    false,
                    "approve(address,uint256)",
                    new address[](1),
                    string.concat("Approve PancakeSwapV3 Master Chef to spend ", ERC20(token1[i]).symbol()),
                    getAddress(sourceChain, "rawDataDecoderAndSanitizer")
                );
                leafs[leafIndex].argumentAddresses[0] = getAddress(sourceChain, "pancakeSwapV3MasterChefV3");
                tokenToSpenderToApprovalInTree[token1[i]][getAddress(sourceChain, "pancakeSwapV3MasterChefV3")] = true;
            }

            if (!tokenToSpenderToApprovalInTree[token0[i]][getAddress(sourceChain, "pancakeSwapV3Router")]) {
                unchecked {
                    leafIndex++;
                }
                leafs[leafIndex] = ManageLeaf(
                    token0[i],
                    false,
                    "approve(address,uint256)",
                    new address[](1),
                    string.concat("Approve PancakeSwapV3 Router to spend ", ERC20(token0[i]).symbol()),
                    getAddress(sourceChain, "rawDataDecoderAndSanitizer")
                );
                leafs[leafIndex].argumentAddresses[0] = getAddress(sourceChain, "pancakeSwapV3Router");
                tokenToSpenderToApprovalInTree[token0[i]][getAddress(sourceChain, "pancakeSwapV3Router")] = true;
            }
            if (!tokenToSpenderToApprovalInTree[token1[i]][getAddress(sourceChain, "pancakeSwapV3Router")]) {
                unchecked {
                    leafIndex++;
                }
                leafs[leafIndex] = ManageLeaf(
                    token1[i],
                    false,
                    "approve(address,uint256)",
                    new address[](1),
                    string.concat("Approve PancakeSwapV3 Router to spend ", ERC20(token1[i]).symbol()),
                    getAddress(sourceChain, "rawDataDecoderAndSanitizer")
                );
                leafs[leafIndex].argumentAddresses[0] = getAddress(sourceChain, "pancakeSwapV3Router");
                tokenToSpenderToApprovalInTree[token1[i]][getAddress(sourceChain, "pancakeSwapV3Router")] = true;
            }

            // Minting
            unchecked {
                leafIndex++;
            }
            leafs[leafIndex] = ManageLeaf(
                getAddress(sourceChain, "pancakeSwapV3NonFungiblePositionManager"),
                false,
                "mint((address,address,uint24,int24,int24,uint256,uint256,uint256,uint256,address,uint256))",
                new address[](3),
                string.concat(
                    "Mint PancakeSwapV3 ", ERC20(token0[i]).symbol(), " ", ERC20(token1[i]).symbol(), " position"
                ),
                getAddress(sourceChain, "rawDataDecoderAndSanitizer")
            );
            leafs[leafIndex].argumentAddresses[0] = token0[i];
            leafs[leafIndex].argumentAddresses[1] = token1[i];
            leafs[leafIndex].argumentAddresses[2] = getAddress(sourceChain, "boringVault");
            // Increase liquidity
            unchecked {
                leafIndex++;
            }
            leafs[leafIndex] = ManageLeaf(
                getAddress(sourceChain, "pancakeSwapV3NonFungiblePositionManager"),
                false,
                "increaseLiquidity((uint256,uint256,uint256,uint256,uint256,uint256))",
                new address[](3),
                string.concat(
                    "Add liquidity to PancakeSwapV3 ",
                    ERC20(token0[i]).symbol(),
                    " ",
                    ERC20(token1[i]).symbol(),
                    " position"
                ),
                getAddress(sourceChain, "rawDataDecoderAndSanitizer")
            );
            leafs[leafIndex].argumentAddresses[0] = address(0);
            leafs[leafIndex].argumentAddresses[1] = token0[i];
            leafs[leafIndex].argumentAddresses[2] = token1[i];
            unchecked {
                leafIndex++;
            }
            leafs[leafIndex] = ManageLeaf(
                getAddress(sourceChain, "pancakeSwapV3MasterChefV3"),
                false,
                "increaseLiquidity((uint256,uint256,uint256,uint256,uint256,uint256))",
                new address[](3),
                string.concat(
                    "Add liquidity to PancakeSwapV3 ",
                    ERC20(token0[i]).symbol(),
                    " ",
                    ERC20(token1[i]).symbol(),
                    " staked position"
                ),
                getAddress(sourceChain, "rawDataDecoderAndSanitizer")
            );
            leafs[leafIndex].argumentAddresses[0] = address(0);
            leafs[leafIndex].argumentAddresses[1] = token0[i];
            leafs[leafIndex].argumentAddresses[2] = token1[i];

            // Swapping to move tick in pool.
            unchecked {
                leafIndex++;
            }
            leafs[leafIndex] = ManageLeaf(
                getAddress(sourceChain, "pancakeSwapV3Router"),
                false,
                "exactInput((bytes,address,uint256,uint256))",
                new address[](3),
                string.concat(
                    "Swap ",
                    ERC20(token0[i]).symbol(),
                    " for ",
                    ERC20(token1[i]).symbol(),
                    " using PancakeSwapV3 router"
                ),
                getAddress(sourceChain, "rawDataDecoderAndSanitizer")
            );
            leafs[leafIndex].argumentAddresses[0] = token0[i];
            leafs[leafIndex].argumentAddresses[1] = token1[i];
            leafs[leafIndex].argumentAddresses[2] = getAddress(sourceChain, "boringVault");
            unchecked {
                leafIndex++;
            }
            leafs[leafIndex] = ManageLeaf(
                getAddress(sourceChain, "pancakeSwapV3Router"),
                false,
                "exactInput((bytes,address,uint256,uint256))",
                new address[](3),
                string.concat(
                    "Swap ",
                    ERC20(token1[i]).symbol(),
                    " for ",
                    ERC20(token0[i]).symbol(),
                    " using PancakeSwapV3 router"
                ),
                getAddress(sourceChain, "rawDataDecoderAndSanitizer")
            );
            leafs[leafIndex].argumentAddresses[0] = token1[i];
            leafs[leafIndex].argumentAddresses[1] = token0[i];
            leafs[leafIndex].argumentAddresses[2] = getAddress(sourceChain, "boringVault");
        }
        // Decrease liquidity
        unchecked {
            leafIndex++;
        }
        leafs[leafIndex] = ManageLeaf(
            getAddress(sourceChain, "pancakeSwapV3NonFungiblePositionManager"),
            false,
            "decreaseLiquidity((uint256,uint128,uint256,uint256,uint256))",
            new address[](0),
            "Remove liquidity from PancakeSwapV3 position",
            getAddress(sourceChain, "rawDataDecoderAndSanitizer")
        );
        unchecked {
            leafIndex++;
        }
        leafs[leafIndex] = ManageLeaf(
            getAddress(sourceChain, "pancakeSwapV3MasterChefV3"),
            false,
            "decreaseLiquidity((uint256,uint128,uint256,uint256,uint256))",
            new address[](0),
            "Remove liquidity from PancakeSwapV3 staked position",
            getAddress(sourceChain, "rawDataDecoderAndSanitizer")
        );
        unchecked {
            leafIndex++;
        }
        leafs[leafIndex] = ManageLeaf(
            getAddress(sourceChain, "pancakeSwapV3NonFungiblePositionManager"),
            false,
            "collect((uint256,address,uint128,uint128))",
            new address[](1),
            "Collect fees from PancakeSwapV3 position",
            getAddress(sourceChain, "rawDataDecoderAndSanitizer")
        );
        leafs[leafIndex].argumentAddresses[0] = getAddress(sourceChain, "boringVault");
        unchecked {
            leafIndex++;
        }
        leafs[leafIndex] = ManageLeaf(
            getAddress(sourceChain, "pancakeSwapV3MasterChefV3"),
            false,
            "collect((uint256,address,uint128,uint128))",
            new address[](1),
            "Collect fees from PancakeSwapV3 staked position",
            getAddress(sourceChain, "rawDataDecoderAndSanitizer")
        );
        leafs[leafIndex].argumentAddresses[0] = getAddress(sourceChain, "boringVault");

        // burn
        unchecked {
            leafIndex++;
        }
        leafs[leafIndex] = ManageLeaf(
            getAddress(sourceChain, "pancakeSwapV3NonFungiblePositionManager"),
            false,
            "burn(uint256)",
            new address[](0),
            "Burn PancakeSwapV3 position",
            getAddress(sourceChain, "rawDataDecoderAndSanitizer")
        );

        // Staking
        unchecked {
            leafIndex++;
        }
        leafs[leafIndex] = ManageLeaf(
            getAddress(sourceChain, "pancakeSwapV3NonFungiblePositionManager"),
            false,
            "safeTransferFrom(address,address,uint256)",
            new address[](2),
            "Stake PancakeSwapV3 position",
            getAddress(sourceChain, "rawDataDecoderAndSanitizer")
        );
        leafs[leafIndex].argumentAddresses[0] = getAddress(sourceChain, "boringVault");
        leafs[leafIndex].argumentAddresses[1] = getAddress(sourceChain, "pancakeSwapV3MasterChefV3");

        // Staking harvest.
        unchecked {
            leafIndex++;
        }
        leafs[leafIndex] = ManageLeaf(
            getAddress(sourceChain, "pancakeSwapV3MasterChefV3"),
            false,
            "harvest(uint256,address)",
            new address[](1),
            "Harvest rewards from PancakeSwapV3 staked postiion",
            getAddress(sourceChain, "rawDataDecoderAndSanitizer")
        );
        leafs[leafIndex].argumentAddresses[0] = getAddress(sourceChain, "boringVault");

        // Unstaking
        unchecked {
            leafIndex++;
        }
        leafs[leafIndex] = ManageLeaf(
            getAddress(sourceChain, "pancakeSwapV3MasterChefV3"),
            false,
            "withdraw(uint256,address)",
            new address[](1),
            "Unstake PancakeSwapV3 position",
            getAddress(sourceChain, "rawDataDecoderAndSanitizer")
        );
        leafs[leafIndex].argumentAddresses[0] = getAddress(sourceChain, "boringVault");
    }

    // ========================================= Native =========================================

    function _addNativeLeafs(ManageLeaf[] memory leafs) internal {
        // Wrapping
        unchecked {
            leafIndex++;
        }
        leafs[leafIndex] = ManageLeaf(
            getAddress(sourceChain, "WETH"),
            true,
            "deposit()",
            new address[](0),
            "Wrap ETH for wETH",
            getAddress(sourceChain, "rawDataDecoderAndSanitizer")
        );

        unchecked {
            leafIndex++;
        }
        leafs[leafIndex] = ManageLeaf(
            getAddress(sourceChain, "WETH"),
            false,
            "withdraw(uint256)",
            new address[](0),
            "Unwrap wETH for ETH",
            getAddress(sourceChain, "rawDataDecoderAndSanitizer")
        );
    }

    // ========================================= EtherFi =========================================

    function _addEtherFiLeafs(ManageLeaf[] memory leafs) internal {
        // Approvals
        unchecked {
            leafIndex++;
        }
        leafs[leafIndex] = ManageLeaf(
            getAddress(sourceChain, "EETH"),
            false,
            "approve(address,uint256)",
            new address[](1),
            "Approve WEETH to spend eETH",
            getAddress(sourceChain, "rawDataDecoderAndSanitizer")
        );
        leafs[leafIndex].argumentAddresses[0] = getAddress(sourceChain, "WEETH");
        unchecked {
            leafIndex++;
        }
        leafs[leafIndex] = ManageLeaf(
            getAddress(sourceChain, "EETH"),
            false,
            "approve(address,uint256)",
            new address[](1),
            "Approve EtherFi Liquidity Pool to spend eETH",
            getAddress(sourceChain, "rawDataDecoderAndSanitizer")
        );
        leafs[leafIndex].argumentAddresses[0] = getAddress(sourceChain, "EETH_LIQUIDITY_POOL");
        // Staking
        unchecked {
            leafIndex++;
        }
        leafs[leafIndex] = ManageLeaf(
            getAddress(sourceChain, "EETH_LIQUIDITY_POOL"),
            true,
            "deposit()",
            new address[](0),
            "Stake ETH for eETH",
            getAddress(sourceChain, "rawDataDecoderAndSanitizer")
        );
        // Unstaking
        unchecked {
            leafIndex++;
        }
        leafs[leafIndex] = ManageLeaf(
            getAddress(sourceChain, "EETH_LIQUIDITY_POOL"),
            false,
            "requestWithdraw(address,uint256)",
            new address[](1),
            "Request withdrawal from eETH",
            getAddress(sourceChain, "rawDataDecoderAndSanitizer")
        );
        leafs[leafIndex].argumentAddresses[0] = getAddress(sourceChain, "boringVault");
        unchecked {
            leafIndex++;
        }
        leafs[leafIndex] = ManageLeaf(
            getAddress(sourceChain, "withdrawalRequestNft"),
            false,
            "claimWithdraw(uint256)",
            new address[](0),
            "Claim eETH withdrawal",
            getAddress(sourceChain, "rawDataDecoderAndSanitizer")
        );
        // Wrapping
        unchecked {
            leafIndex++;
        }
        leafs[leafIndex] = ManageLeaf(
            getAddress(sourceChain, "WEETH"),
            false,
            "wrap(uint256)",
            new address[](0),
            "Wrap eETH",
            getAddress(sourceChain, "rawDataDecoderAndSanitizer")
        );
        unchecked {
            leafIndex++;
        }
        leafs[leafIndex] = ManageLeaf(
            getAddress(sourceChain, "WEETH"),
            false,
            "unwrap(uint256)",
            new address[](0),
            "Unwrap weETH",
            getAddress(sourceChain, "rawDataDecoderAndSanitizer")
        );
    }

    // ========================================= LIDO =========================================

    function _addLidoLeafs(ManageLeaf[] memory leafs) internal {
        // Approvals
        unchecked {
            leafIndex++;
        }
        leafs[leafIndex] = ManageLeaf(
            getAddress(sourceChain, "STETH"),
            false,
            "approve(address,uint256)",
            new address[](1),
            "Approve WSTETH to spend stETH",
            getAddress(sourceChain, "rawDataDecoderAndSanitizer")
        );
        leafs[leafIndex].argumentAddresses[0] = getAddress(sourceChain, "WSTETH");
        unchecked {
            leafIndex++;
        }
        leafs[leafIndex] = ManageLeaf(
            getAddress(sourceChain, "STETH"),
            false,
            "approve(address,uint256)",
            new address[](1),
            "Approve unstETH to spend stETH",
            getAddress(sourceChain, "rawDataDecoderAndSanitizer")
        );
        leafs[leafIndex].argumentAddresses[0] = getAddress(sourceChain, "unstETH");
        // Staking
        unchecked {
            leafIndex++;
        }
        leafs[leafIndex] = ManageLeaf(
            getAddress(sourceChain, "STETH"),
            true,
            "submit(address)",
            new address[](1),
            "Stake ETH for stETH",
            getAddress(sourceChain, "rawDataDecoderAndSanitizer")
        );
        leafs[leafIndex].argumentAddresses[0] = address(0);
        // Unstaking
        unchecked {
            leafIndex++;
        }
        leafs[leafIndex] = ManageLeaf(
            getAddress(sourceChain, "unstETH"),
            false,
            "requestWithdrawals(uint256[],address)",
            new address[](1),
            "Request withdrawals from stETH",
            getAddress(sourceChain, "rawDataDecoderAndSanitizer")
        );
        leafs[leafIndex].argumentAddresses[0] = getAddress(sourceChain, "boringVault");
        unchecked {
            leafIndex++;
        }
        leafs[leafIndex] = ManageLeaf(
            getAddress(sourceChain, "unstETH"),
            false,
            "claimWithdrawal(uint256)",
            new address[](0),
            "Claim stETH withdrawal",
            getAddress(sourceChain, "rawDataDecoderAndSanitizer")
        );
        unchecked {
            leafIndex++;
        }
        leafs[leafIndex] = ManageLeaf(
            getAddress(sourceChain, "unstETH"),
            false,
            "claimWithdrawals(uint256[],uint256[])",
            new address[](0),
            "Claim stETH withdrawals",
            getAddress(sourceChain, "rawDataDecoderAndSanitizer")
        );
        // Wrapping
        unchecked {
            leafIndex++;
        }
        leafs[leafIndex] = ManageLeaf(
            getAddress(sourceChain, "WSTETH"),
            false,
            "wrap(uint256)",
            new address[](0),
            "Wrap stETH",
            getAddress(sourceChain, "rawDataDecoderAndSanitizer")
        );
        unchecked {
            leafIndex++;
        }
        leafs[leafIndex] = ManageLeaf(
            getAddress(sourceChain, "WSTETH"),
            false,
            "unwrap(uint256)",
            new address[](0),
            "Unwrap wstETH",
            getAddress(sourceChain, "rawDataDecoderAndSanitizer")
        );
    }

    // ========================================= Swell Staking =========================================

    function _addSwellStakingLeafs(ManageLeaf[] memory leafs) internal {
        unchecked {
            leafIndex++;
        }
        leafs[leafIndex] = ManageLeaf(
            getAddress(sourceChain, "SWETH"),
            true,
            "deposit()",
            new address[](0),
            "Stake ETH for swETH",
            getAddress(sourceChain, "rawDataDecoderAndSanitizer")
        );
        unchecked {
            leafIndex++;
        }
        leafs[leafIndex] = ManageLeaf(
            getAddress(sourceChain, "SWETH"),
            false,
            "approve(address,uint256)",
            new address[](1),
            "Approve swEXIT to spend swETH",
            getAddress(sourceChain, "rawDataDecoderAndSanitizer")
        );
        leafs[leafIndex].argumentAddresses[0] = getAddress(sourceChain, "swEXIT");
        unchecked {
            leafIndex++;
        }
        leafs[leafIndex] = ManageLeaf(
            getAddress(sourceChain, "swEXIT"),
            false,
            "createWithdrawRequest(uint256)",
            new address[](0),
            "Create a withdraw request from swETH",
            getAddress(sourceChain, "rawDataDecoderAndSanitizer")
        );
        unchecked {
            leafIndex++;
        }
        leafs[leafIndex] = ManageLeaf(
            getAddress(sourceChain, "swEXIT"),
            false,
            "finalizeWithdrawal(uint256)",
            new address[](0),
            "Finalize a swETH withdraw request",
            getAddress(sourceChain, "rawDataDecoderAndSanitizer")
        );
    }

    // ========================================= Mantle Staking =========================================

    function _addMantleStakingLeafs(ManageLeaf[] memory leafs) internal {
        unchecked {
            leafIndex++;
        }
        leafs[leafIndex] = ManageLeaf(
            getAddress(sourceChain, "mantleLspStaking"),
            true,
            "stake(uint256)",
            new address[](0),
            "Stake ETH for mETH",
            getAddress(sourceChain, "rawDataDecoderAndSanitizer")
        );
        unchecked {
            leafIndex++;
        }
        leafs[leafIndex] = ManageLeaf(
            getAddress(sourceChain, "METH"),
            false,
            "approve(address,uint256)",
            new address[](1),
            "Approve Mantle LSP Staking to spend mETH",
            getAddress(sourceChain, "rawDataDecoderAndSanitizer")
        );
        leafs[leafIndex].argumentAddresses[0] = getAddress(sourceChain, "mantleLspStaking");
        unchecked {
            leafIndex++;
        }
        leafs[leafIndex] = ManageLeaf(
            getAddress(sourceChain, "mantleLspStaking"),
            false,
            "unstakeRequest(uint128,uint128)",
            new address[](0),
            "Request Unstake mETH for ETH",
            getAddress(sourceChain, "rawDataDecoderAndSanitizer")
        );
        unchecked {
            leafIndex++;
        }
        leafs[leafIndex] = ManageLeaf(
            getAddress(sourceChain, "mantleLspStaking"),
            false,
            "claimUnstakeRequest(uint256)",
            new address[](0),
            "Claim Unstake Request for ETH",
            getAddress(sourceChain, "rawDataDecoderAndSanitizer")
        );
    }

    // ========================================= Aave V3 =========================================

    function _addAaveV3Leafs(ManageLeaf[] memory leafs, ERC20[] memory supplyAssets, ERC20[] memory borrowAssets)
        internal
    {
        _addAaveV3ForkLeafs("Aave V3", getAddress(sourceChain, "v3Pool"), leafs, supplyAssets, borrowAssets);
    }

    function _addAaveV3LidoLeafs(ManageLeaf[] memory leafs, ERC20[] memory supplyAssets, ERC20[] memory borrowAssets)
        internal
    {
        _addAaveV3ForkLeafs("Aave V3 Lido", getAddress(sourceChain, "v3LidoPool"), leafs, supplyAssets, borrowAssets);
    }

    function _addSparkLendLeafs(ManageLeaf[] memory leafs, ERC20[] memory supplyAssets, ERC20[] memory borrowAssets)
        internal
    {
        _addAaveV3ForkLeafs("SparkLend", getAddress(sourceChain, "sparkLendPool"), leafs, supplyAssets, borrowAssets);
    }

    function _addAaveV3ForkLeafs(
        string memory protocolName,
        address protocolAddress,
        ManageLeaf[] memory leafs,
        ERC20[] memory supplyAssets,
        ERC20[] memory borrowAssets
    ) internal {
        // Approvals
        string memory baseApprovalString = string.concat("Approve ", protocolName, " Pool to spend ");
        for (uint256 i; i < supplyAssets.length; ++i) {
            if (!tokenToSpenderToApprovalInTree[address(supplyAssets[i])][protocolAddress]) {
                unchecked {
                    leafIndex++;
                }
                leafs[leafIndex] = ManageLeaf(
                    address(supplyAssets[i]),
                    false,
                    "approve(address,uint256)",
                    new address[](1),
                    string.concat(baseApprovalString, supplyAssets[i].symbol()),
                    getAddress(sourceChain, "rawDataDecoderAndSanitizer")
                );
                leafs[leafIndex].argumentAddresses[0] = protocolAddress;
                tokenToSpenderToApprovalInTree[address(supplyAssets[i])][protocolAddress] = true;
            }
        }
        for (uint256 i; i < borrowAssets.length; ++i) {
            if (!tokenToSpenderToApprovalInTree[address(borrowAssets[i])][protocolAddress]) {
                unchecked {
                    leafIndex++;
                }
                leafs[leafIndex] = ManageLeaf(
                    address(borrowAssets[i]),
                    false,
                    "approve(address,uint256)",
                    new address[](1),
                    string.concat(baseApprovalString, borrowAssets[i].symbol()),
                    getAddress(sourceChain, "rawDataDecoderAndSanitizer")
                );
                leafs[leafIndex].argumentAddresses[0] = protocolAddress;
                tokenToSpenderToApprovalInTree[address(borrowAssets[i])][protocolAddress] = true;
            }
        }
        // Lending
        for (uint256 i; i < supplyAssets.length; ++i) {
            unchecked {
                leafIndex++;
            }
            leafs[leafIndex] = ManageLeaf(
                protocolAddress,
                false,
                "supply(address,uint256,address,uint16)",
                new address[](2),
                string.concat("Supply ", supplyAssets[i].symbol(), " to ", protocolName),
                getAddress(sourceChain, "rawDataDecoderAndSanitizer")
            );
            leafs[leafIndex].argumentAddresses[0] = address(supplyAssets[i]);
            leafs[leafIndex].argumentAddresses[1] = getAddress(sourceChain, "boringVault");
        }
        // Withdrawing
        for (uint256 i; i < supplyAssets.length; ++i) {
            unchecked {
                leafIndex++;
            }
            leafs[leafIndex] = ManageLeaf(
                protocolAddress,
                false,
                "withdraw(address,uint256,address)",
                new address[](2),
                string.concat("Withdraw ", supplyAssets[i].symbol(), " from ", protocolName),
                getAddress(sourceChain, "rawDataDecoderAndSanitizer")
            );
            leafs[leafIndex].argumentAddresses[0] = address(supplyAssets[i]);
            leafs[leafIndex].argumentAddresses[1] = getAddress(sourceChain, "boringVault");
        }
        // Borrowing
        for (uint256 i; i < borrowAssets.length; ++i) {
            unchecked {
                leafIndex++;
            }
            leafs[leafIndex] = ManageLeaf(
                protocolAddress,
                false,
                "borrow(address,uint256,uint256,uint16,address)",
                new address[](2),
                string.concat("Borrow ", borrowAssets[i].symbol(), " from ", protocolName),
                getAddress(sourceChain, "rawDataDecoderAndSanitizer")
            );
            leafs[leafIndex].argumentAddresses[0] = address(borrowAssets[i]);
            leafs[leafIndex].argumentAddresses[1] = getAddress(sourceChain, "boringVault");
        }
        // Repaying
        for (uint256 i; i < borrowAssets.length; ++i) {
            unchecked {
                leafIndex++;
            }
            leafs[leafIndex] = ManageLeaf(
                protocolAddress,
                false,
                "repay(address,uint256,uint256,address)",
                new address[](2),
                string.concat("Repay ", borrowAssets[i].symbol(), " to ", protocolName),
                getAddress(sourceChain, "rawDataDecoderAndSanitizer")
            );
            leafs[leafIndex].argumentAddresses[0] = address(borrowAssets[i]);
            leafs[leafIndex].argumentAddresses[1] = getAddress(sourceChain, "boringVault");
        }
        // Misc
        for (uint256 i; i < supplyAssets.length; ++i) {
            unchecked {
                leafIndex++;
            }
            leafs[leafIndex] = ManageLeaf(
                protocolAddress,
                false,
                "setUserUseReserveAsCollateral(address,bool)",
                new address[](1),
                string.concat("Toggle ", supplyAssets[i].symbol(), " as collateral in ", protocolName),
                getAddress(sourceChain, "rawDataDecoderAndSanitizer")
            );
            leafs[leafIndex].argumentAddresses[0] = address(supplyAssets[i]);
        }
        unchecked {
            leafIndex++;
        }
        leafs[leafIndex] = ManageLeaf(
            protocolAddress,
            false,
            "setUserEMode(uint8)",
            new address[](0),
            string.concat("Set user e-mode in ", protocolName),
            getAddress(sourceChain, "rawDataDecoderAndSanitizer")
        );
    }

    // ========================================= Uniswap V3 =========================================

    function _addUniswapV3Leafs(ManageLeaf[] memory leafs, address[] memory token0, address[] memory token1) internal {
        require(token0.length == token1.length, "Token arrays must be of equal length");
        for (uint256 i; i < token0.length; ++i) {
            (token0[i], token1[i]) = token0[i] < token1[i] ? (token0[i], token1[i]) : (token1[i], token0[i]);
            // Approvals
            if (
                !tokenToSpenderToApprovalInTree[token0[i]][getAddress(sourceChain, "uniswapV3NonFungiblePositionManager")]
            ) {
                unchecked {
                    leafIndex++;
                }
                leafs[leafIndex] = ManageLeaf(
                    token0[i],
                    false,
                    "approve(address,uint256)",
                    new address[](1),
                    string.concat("Approve UniswapV3 NonFungible Position Manager to spend ", ERC20(token0[i]).symbol()),
                    getAddress(sourceChain, "rawDataDecoderAndSanitizer")
                );
                leafs[leafIndex].argumentAddresses[0] = getAddress(sourceChain, "uniswapV3NonFungiblePositionManager");
                tokenToSpenderToApprovalInTree[token0[i]][getAddress(sourceChain, "uniswapV3NonFungiblePositionManager")]
                = true;
            }
            if (
                !tokenToSpenderToApprovalInTree[token1[i]][getAddress(sourceChain, "uniswapV3NonFungiblePositionManager")]
            ) {
                unchecked {
                    leafIndex++;
                }
                leafs[leafIndex] = ManageLeaf(
                    token1[i],
                    false,
                    "approve(address,uint256)",
                    new address[](1),
                    string.concat("Approve UniswapV3 NonFungible Position Manager to spend ", ERC20(token1[i]).symbol()),
                    getAddress(sourceChain, "rawDataDecoderAndSanitizer")
                );
                leafs[leafIndex].argumentAddresses[0] = getAddress(sourceChain, "uniswapV3NonFungiblePositionManager");
                tokenToSpenderToApprovalInTree[token1[i]][getAddress(sourceChain, "uniswapV3NonFungiblePositionManager")]
                = true;
            }

            if (!tokenToSpenderToApprovalInTree[token0[i]][getAddress(sourceChain, "uniV3Router")]) {
                unchecked {
                    leafIndex++;
                }
                leafs[leafIndex] = ManageLeaf(
                    token0[i],
                    false,
                    "approve(address,uint256)",
                    new address[](1),
                    string.concat("Approve UniswapV3 Router to spend ", ERC20(token0[i]).symbol()),
                    getAddress(sourceChain, "rawDataDecoderAndSanitizer")
                );
                leafs[leafIndex].argumentAddresses[0] = getAddress(sourceChain, "uniV3Router");
                tokenToSpenderToApprovalInTree[token0[i]][getAddress(sourceChain, "uniV3Router")] = true;
            }
            if (!tokenToSpenderToApprovalInTree[token1[i]][getAddress(sourceChain, "uniV3Router")]) {
                unchecked {
                    leafIndex++;
                }
                leafs[leafIndex] = ManageLeaf(
                    token1[i],
                    false,
                    "approve(address,uint256)",
                    new address[](1),
                    string.concat("Approve UniswapV3 Router to spend ", ERC20(token1[i]).symbol()),
                    getAddress(sourceChain, "rawDataDecoderAndSanitizer")
                );
                leafs[leafIndex].argumentAddresses[0] = getAddress(sourceChain, "uniV3Router");
                tokenToSpenderToApprovalInTree[token1[i]][getAddress(sourceChain, "uniV3Router")] = true;
            }

            // Minting
            unchecked {
                leafIndex++;
            }
            leafs[leafIndex] = ManageLeaf(
                getAddress(sourceChain, "uniswapV3NonFungiblePositionManager"),
                false,
                "mint((address,address,uint24,int24,int24,uint256,uint256,uint256,uint256,address,uint256))",
                new address[](3),
                string.concat("Mint UniswapV3 ", ERC20(token0[i]).symbol(), " ", ERC20(token1[i]).symbol(), " position"),
                getAddress(sourceChain, "rawDataDecoderAndSanitizer")
            );
            leafs[leafIndex].argumentAddresses[0] = token0[i];
            leafs[leafIndex].argumentAddresses[1] = token1[i];
            leafs[leafIndex].argumentAddresses[2] = getAddress(sourceChain, "boringVault");
            // Increase liquidity
            unchecked {
                leafIndex++;
            }
            leafs[leafIndex] = ManageLeaf(
                getAddress(sourceChain, "uniswapV3NonFungiblePositionManager"),
                false,
                "increaseLiquidity((uint256,uint256,uint256,uint256,uint256,uint256))",
                new address[](3),
                string.concat(
                    "Add liquidity to UniswapV3 ",
                    ERC20(token0[i]).symbol(),
                    " ",
                    ERC20(token1[i]).symbol(),
                    " position"
                ),
                getAddress(sourceChain, "rawDataDecoderAndSanitizer")
            );
            leafs[leafIndex].argumentAddresses[0] = address(0);
            leafs[leafIndex].argumentAddresses[1] = token0[i];
            leafs[leafIndex].argumentAddresses[2] = token1[i];

            // Swapping to move tick in pool.
            unchecked {
                leafIndex++;
            }
            leafs[leafIndex] = ManageLeaf(
                getAddress(sourceChain, "uniV3Router"),
                false,
                "exactInput((bytes,address,uint256,uint256,uint256))",
                new address[](3),
                string.concat(
                    "Swap ", ERC20(token0[i]).symbol(), " for ", ERC20(token1[i]).symbol(), " using UniswapV3 router"
                ),
                getAddress(sourceChain, "rawDataDecoderAndSanitizer")
            );
            leafs[leafIndex].argumentAddresses[0] = token0[i];
            leafs[leafIndex].argumentAddresses[1] = token1[i];
            leafs[leafIndex].argumentAddresses[2] = getAddress(sourceChain, "boringVault");
            unchecked {
                leafIndex++;
            }
            leafs[leafIndex] = ManageLeaf(
                getAddress(sourceChain, "uniV3Router"),
                false,
                "exactInput((bytes,address,uint256,uint256,uint256))",
                new address[](3),
                string.concat(
                    "Swap ", ERC20(token1[i]).symbol(), " for ", ERC20(token0[i]).symbol(), " using UniswapV3 router"
                ),
                getAddress(sourceChain, "rawDataDecoderAndSanitizer")
            );
            leafs[leafIndex].argumentAddresses[0] = token1[i];
            leafs[leafIndex].argumentAddresses[1] = token0[i];
            leafs[leafIndex].argumentAddresses[2] = getAddress(sourceChain, "boringVault");
        }
        // Decrease liquidity
        unchecked {
            leafIndex++;
        }
        leafs[leafIndex] = ManageLeaf(
            getAddress(sourceChain, "uniswapV3NonFungiblePositionManager"),
            false,
            "decreaseLiquidity((uint256,uint128,uint256,uint256,uint256))",
            new address[](0),
            "Remove liquidity from UniswapV3 position",
            getAddress(sourceChain, "rawDataDecoderAndSanitizer")
        );
        unchecked {
            leafIndex++;
        }
        leafs[leafIndex] = ManageLeaf(
            getAddress(sourceChain, "uniswapV3NonFungiblePositionManager"),
            false,
            "collect((uint256,address,uint128,uint128))",
            new address[](1),
            "Collect fees from UniswapV3 position",
            getAddress(sourceChain, "rawDataDecoderAndSanitizer")
        );
        leafs[leafIndex].argumentAddresses[0] = getAddress(sourceChain, "boringVault");

        // burn
        unchecked {
            leafIndex++;
        }
        leafs[leafIndex] = ManageLeaf(
            getAddress(sourceChain, "uniswapV3NonFungiblePositionManager"),
            false,
            "burn(uint256)",
            new address[](0),
            "Burn UniswapV3 position",
            getAddress(sourceChain, "rawDataDecoderAndSanitizer")
        );
    }

    // ========================================= Camelot V3 =========================================

    function _addCamelotV3Leafs(ManageLeaf[] memory leafs, address[] memory token0, address[] memory token1) internal {
        require(token0.length == token1.length, "Token arrays must be of equal length");
        for (uint256 i; i < token0.length; ++i) {
            (token0[i], token1[i]) = token0[i] < token1[i] ? (token0[i], token1[i]) : (token1[i], token0[i]);
            // Approvals
            if (
                !tokenToSpenderToApprovalInTree[token0[i]][getAddress(sourceChain, "camelotNonFungiblePositionManager")]
            ) {
                unchecked {
                    leafIndex++;
                }
                leafs[leafIndex] = ManageLeaf(
                    token0[i],
                    false,
                    "approve(address,uint256)",
                    new address[](1),
                    string.concat("Approve CamelotV3 NonFungible Position Manager to spend ", ERC20(token0[i]).symbol()),
                    getAddress(sourceChain, "rawDataDecoderAndSanitizer")
                );
                leafs[leafIndex].argumentAddresses[0] = getAddress(sourceChain, "camelotNonFungiblePositionManager");
                tokenToSpenderToApprovalInTree[token0[i]][getAddress(sourceChain, "camelotNonFungiblePositionManager")]
                = true;
            }
            if (
                !tokenToSpenderToApprovalInTree[token1[i]][getAddress(sourceChain, "camelotNonFungiblePositionManager")]
            ) {
                unchecked {
                    leafIndex++;
                }
                leafs[leafIndex] = ManageLeaf(
                    token1[i],
                    false,
                    "approve(address,uint256)",
                    new address[](1),
                    string.concat("Approve CamelotV3 NonFungible Position Manager to spend ", ERC20(token1[i]).symbol()),
                    getAddress(sourceChain, "rawDataDecoderAndSanitizer")
                );
                leafs[leafIndex].argumentAddresses[0] = getAddress(sourceChain, "camelotNonFungiblePositionManager");
                tokenToSpenderToApprovalInTree[token1[i]][getAddress(sourceChain, "camelotNonFungiblePositionManager")]
                = true;
            }

            if (!tokenToSpenderToApprovalInTree[token0[i]][getAddress(sourceChain, "camelotRouterV3")]) {
                unchecked {
                    leafIndex++;
                }
                leafs[leafIndex] = ManageLeaf(
                    token0[i],
                    false,
                    "approve(address,uint256)",
                    new address[](1),
                    string.concat("Approve CamelotV3 Router to spend ", ERC20(token0[i]).symbol()),
                    getAddress(sourceChain, "rawDataDecoderAndSanitizer")
                );
                leafs[leafIndex].argumentAddresses[0] = getAddress(sourceChain, "camelotRouterV3");
                tokenToSpenderToApprovalInTree[token0[i]][getAddress(sourceChain, "camelotRouterV3")] = true;
            }
            if (!tokenToSpenderToApprovalInTree[token1[i]][getAddress(sourceChain, "camelotRouterV3")]) {
                unchecked {
                    leafIndex++;
                }
                leafs[leafIndex] = ManageLeaf(
                    token1[i],
                    false,
                    "approve(address,uint256)",
                    new address[](1),
                    string.concat("Approve CamelotV3 Router to spend ", ERC20(token1[i]).symbol()),
                    getAddress(sourceChain, "rawDataDecoderAndSanitizer")
                );
                leafs[leafIndex].argumentAddresses[0] = getAddress(sourceChain, "camelotRouterV3");
                tokenToSpenderToApprovalInTree[token1[i]][getAddress(sourceChain, "camelotRouterV3")] = true;
            }

            // Minting
            unchecked {
                leafIndex++;
            }
            leafs[leafIndex] = ManageLeaf(
                getAddress(sourceChain, "camelotNonFungiblePositionManager"),
                false,
                "mint((address,address,int24,int24,uint256,uint256,uint256,uint256,address,uint256))",
                new address[](3),
                string.concat("Mint CamelotV3 ", ERC20(token0[i]).symbol(), " ", ERC20(token1[i]).symbol(), " position"),
                getAddress(sourceChain, "rawDataDecoderAndSanitizer")
            );
            leafs[leafIndex].argumentAddresses[0] = token0[i];
            leafs[leafIndex].argumentAddresses[1] = token1[i];
            leafs[leafIndex].argumentAddresses[2] = getAddress(sourceChain, "boringVault");
            // Increase liquidity
            unchecked {
                leafIndex++;
            }
            leafs[leafIndex] = ManageLeaf(
                getAddress(sourceChain, "camelotNonFungiblePositionManager"),
                false,
                "increaseLiquidity((uint256,uint256,uint256,uint256,uint256,uint256))",
                new address[](3),
                string.concat(
                    "Add liquidity to CamelotV3 ",
                    ERC20(token0[i]).symbol(),
                    " ",
                    ERC20(token1[i]).symbol(),
                    " position"
                ),
                getAddress(sourceChain, "rawDataDecoderAndSanitizer")
            );
            leafs[leafIndex].argumentAddresses[0] = address(0);
            leafs[leafIndex].argumentAddresses[1] = token0[i];
            leafs[leafIndex].argumentAddresses[2] = token1[i];

            // Swapping to move tick in pool.
            unchecked {
                leafIndex++;
            }
            leafs[leafIndex] = ManageLeaf(
                getAddress(sourceChain, "camelotRouterV3"),
                false,
                "exactInput((bytes,address,uint256,uint256,uint256))",
                new address[](3),
                string.concat(
                    "Swap ", ERC20(token0[i]).symbol(), " for ", ERC20(token1[i]).symbol(), " using CamelotV3 router"
                ),
                getAddress(sourceChain, "rawDataDecoderAndSanitizer")
            );
            leafs[leafIndex].argumentAddresses[0] = token0[i];
            leafs[leafIndex].argumentAddresses[1] = token1[i];
            leafs[leafIndex].argumentAddresses[2] = getAddress(sourceChain, "boringVault");
            unchecked {
                leafIndex++;
            }
            leafs[leafIndex] = ManageLeaf(
                getAddress(sourceChain, "camelotRouterV3"),
                false,
                "exactInput((bytes,address,uint256,uint256,uint256))",
                new address[](3),
                string.concat(
                    "Swap ", ERC20(token1[i]).symbol(), " for ", ERC20(token0[i]).symbol(), " using CamelotV3 router"
                ),
                getAddress(sourceChain, "rawDataDecoderAndSanitizer")
            );
            leafs[leafIndex].argumentAddresses[0] = token1[i];
            leafs[leafIndex].argumentAddresses[1] = token0[i];
            leafs[leafIndex].argumentAddresses[2] = getAddress(sourceChain, "boringVault");
        }
        // Decrease liquidity
        unchecked {
            leafIndex++;
        }
        leafs[leafIndex] = ManageLeaf(
            getAddress(sourceChain, "camelotNonFungiblePositionManager"),
            false,
            "decreaseLiquidity((uint256,uint128,uint256,uint256,uint256))",
            new address[](0),
            "Remove liquidity from CamelotV3 position",
            getAddress(sourceChain, "rawDataDecoderAndSanitizer")
        );
        unchecked {
            leafIndex++;
        }
        leafs[leafIndex] = ManageLeaf(
            getAddress(sourceChain, "camelotNonFungiblePositionManager"),
            false,
            "collect((uint256,address,uint128,uint128))",
            new address[](1),
            "Collect fees from CamelotV3 position",
            getAddress(sourceChain, "rawDataDecoderAndSanitizer")
        );
        leafs[leafIndex].argumentAddresses[0] = getAddress(sourceChain, "boringVault");

        // burn
        unchecked {
            leafIndex++;
        }
        leafs[leafIndex] = ManageLeaf(
            getAddress(sourceChain, "camelotNonFungiblePositionManager"),
            false,
            "burn(uint256)",
            new address[](0),
            "Burn CamelotV3 position",
            getAddress(sourceChain, "rawDataDecoderAndSanitizer")
        );
    }

    // ========================================= Balancer V2 Flashloans =========================================

    function _addBalancerFlashloanLeafs(ManageLeaf[] memory leafs, address tokenToFlashloan) internal {
        unchecked {
            leafIndex++;
        }
        leafs[leafIndex] = ManageLeaf(
            getAddress(sourceChain, "managerAddress"),
            false,
            "flashLoan(address,address[],uint256[],bytes)",
            new address[](2),
            string.concat("Flashloan ", ERC20(tokenToFlashloan).symbol(), " from Balancer Vault"),
            getAddress(sourceChain, "rawDataDecoderAndSanitizer")
        );
        leafs[leafIndex].argumentAddresses[0] = getAddress(sourceChain, "managerAddress");
        leafs[leafIndex].argumentAddresses[1] = tokenToFlashloan;
    }

    // ========================================= Pendle Router =========================================
    function _addPendleMarketLeafs(ManageLeaf[] memory leafs, address marketAddress, bool allowLimitOrderFills)
        internal
    {
        PendleMarket market = PendleMarket(marketAddress);
        (address sy, address pt, address yt) = market.readTokens();
        PendleSy SY = PendleSy(sy);
        address[] memory possibleTokensIn = SY.getTokensIn();
        address[] memory possibleTokensOut = SY.getTokensOut();
        string memory underlyingAssetDescriptor;
        {
            // Some pendle markets report underlying assets that are not actually on the source chain, so handle that edge case.
            (, ERC20 underlyingAsset,) = SY.assetInfo();
            if (keccak256(bytes(sourceChain)) == keccak256(bytes(mainnet))) {
                // Underlying asset is a contract on sourceChain.
                underlyingAssetDescriptor = underlyingAsset.symbol();
            } else {
                // Underlying asset is not a contract on targetChain.
                underlyingAssetDescriptor = ERC20(sy).symbol();
            }
        }
        // Approve router to spend all tokens in, skipping zero addresses.
        for (uint256 i; i < possibleTokensIn.length; ++i) {
            if (
                possibleTokensIn[i] != address(0)
                    && !tokenToSpenderToApprovalInTree[possibleTokensIn[i]][getAddress(sourceChain, "pendleRouter")]
            ) {
                ERC20 tokenIn = ERC20(possibleTokensIn[i]);
                unchecked {
                    leafIndex++;
                }
                leafs[leafIndex] = ManageLeaf(
                    possibleTokensIn[i],
                    false,
                    "approve(address,uint256)",
                    new address[](1),
                    string.concat("Approve Pendle router to spend ", tokenIn.symbol()),
                    getAddress(sourceChain, "rawDataDecoderAndSanitizer")
                );
                leafs[leafIndex].argumentAddresses[0] = getAddress(sourceChain, "pendleRouter");
                tokenToSpenderToApprovalInTree[possibleTokensIn[i]][getAddress(sourceChain, "pendleRouter")] = true;
            }
        }
        // Approve router to spend LP, SY, PT, YT
        unchecked {
            leafIndex++;
        }
        leafs[leafIndex] = ManageLeaf(
            marketAddress,
            false,
            "approve(address,uint256)",
            new address[](1),
            string.concat("Approve Pendle router to spend LP-", underlyingAssetDescriptor),
            getAddress(sourceChain, "rawDataDecoderAndSanitizer")
        );
        leafs[leafIndex].argumentAddresses[0] = getAddress(sourceChain, "pendleRouter");
        unchecked {
            leafIndex++;
        }
        leafs[leafIndex] = ManageLeaf(
            sy,
            false,
            "approve(address,uint256)",
            new address[](1),
            string.concat("Approve Pendle router to spend ", ERC20(sy).symbol()),
            getAddress(sourceChain, "rawDataDecoderAndSanitizer")
        );
        leafs[leafIndex].argumentAddresses[0] = getAddress(sourceChain, "pendleRouter");
        unchecked {
            leafIndex++;
        }
        leafs[leafIndex] = ManageLeaf(
            pt,
            false,
            "approve(address,uint256)",
            new address[](1),
            string.concat("Approve Pendle router to spend ", ERC20(pt).symbol()),
            getAddress(sourceChain, "rawDataDecoderAndSanitizer")
        );
        leafs[leafIndex].argumentAddresses[0] = getAddress(sourceChain, "pendleRouter");
        unchecked {
            leafIndex++;
        }
        leafs[leafIndex] = ManageLeaf(
            yt,
            false,
            "approve(address,uint256)",
            new address[](1),
            string.concat("Approve Pendle router to spend ", ERC20(yt).symbol()),
            getAddress(sourceChain, "rawDataDecoderAndSanitizer")
        );
        leafs[leafIndex].argumentAddresses[0] = getAddress(sourceChain, "pendleRouter");
        // Mint SY using input token.
        for (uint256 i; i < possibleTokensIn.length; ++i) {
            if (possibleTokensIn[i] != address(0)) {
                unchecked {
                    leafIndex++;
                }
                leafs[leafIndex] = ManageLeaf(
                    getAddress(sourceChain, "pendleRouter"),
                    false,
                    "mintSyFromToken(address,address,uint256,(address,uint256,address,address,(uint8,address,bytes,bool)))",
                    new address[](6),
                    string.concat("Mint ", ERC20(sy).symbol(), " using ", ERC20(possibleTokensIn[i]).symbol()),
                    getAddress(sourceChain, "rawDataDecoderAndSanitizer")
                );
                leafs[leafIndex].argumentAddresses[0] = getAddress(sourceChain, "boringVault");
                leafs[leafIndex].argumentAddresses[1] = sy;
                leafs[leafIndex].argumentAddresses[2] = possibleTokensIn[i];
                leafs[leafIndex].argumentAddresses[3] = possibleTokensIn[i];
                leafs[leafIndex].argumentAddresses[4] = address(0);
                leafs[leafIndex].argumentAddresses[5] = address(0);
            }
        }
        // Mint PT and YT using SY.
        unchecked {
            leafIndex++;
        }
        leafs[leafIndex] = ManageLeaf(
            getAddress(sourceChain, "pendleRouter"),
            false,
            "mintPyFromSy(address,address,uint256,uint256)",
            new address[](2),
            string.concat("Mint ", ERC20(pt).symbol(), " and ", ERC20(yt).symbol(), " from ", ERC20(sy).symbol()),
            getAddress(sourceChain, "rawDataDecoderAndSanitizer")
        );
        leafs[leafIndex].argumentAddresses[0] = getAddress(sourceChain, "boringVault");
        leafs[leafIndex].argumentAddresses[1] = yt;
        // Swap between PT and YT.
        unchecked {
            leafIndex++;
        }
        leafs[leafIndex] = ManageLeaf(
            getAddress(sourceChain, "pendleRouter"),
            false,
            "swapExactYtForPt(address,address,uint256,uint256,(uint256,uint256,uint256,uint256,uint256))",
            new address[](2),
            string.concat("Swap ", ERC20(yt).symbol(), " for ", ERC20(pt).symbol()),
            getAddress(sourceChain, "rawDataDecoderAndSanitizer")
        );
        leafs[leafIndex].argumentAddresses[0] = getAddress(sourceChain, "boringVault");
        leafs[leafIndex].argumentAddresses[1] = marketAddress;
        unchecked {
            leafIndex++;
        }
        leafs[leafIndex] = ManageLeaf(
            getAddress(sourceChain, "pendleRouter"),
            false,
            "swapExactPtForYt(address,address,uint256,uint256,(uint256,uint256,uint256,uint256,uint256))",
            new address[](2),
            string.concat("Swap ", ERC20(pt).symbol(), " for ", ERC20(yt).symbol()),
            getAddress(sourceChain, "rawDataDecoderAndSanitizer")
        );
        leafs[leafIndex].argumentAddresses[0] = getAddress(sourceChain, "boringVault");
        leafs[leafIndex].argumentAddresses[1] = marketAddress;
        // Manage Liquidity.
        unchecked {
            leafIndex++;
        }
        leafs[leafIndex] = ManageLeaf(
            getAddress(sourceChain, "pendleRouter"),
            false,
            "addLiquidityDualSyAndPt(address,address,uint256,uint256,uint256)",
            new address[](2),
            string.concat(
                "Mint LP-", underlyingAssetDescriptor, " using ", ERC20(sy).symbol(), " and ", ERC20(pt).symbol()
            ),
            getAddress(sourceChain, "rawDataDecoderAndSanitizer")
        );
        leafs[leafIndex].argumentAddresses[0] = getAddress(sourceChain, "boringVault");
        leafs[leafIndex].argumentAddresses[1] = marketAddress;
        unchecked {
            leafIndex++;
        }
        leafs[leafIndex] = ManageLeaf(
            getAddress(sourceChain, "pendleRouter"),
            false,
            "removeLiquidityDualSyAndPt(address,address,uint256,uint256,uint256)",
            new address[](2),
            string.concat(
                "Burn LP-", underlyingAssetDescriptor, " for ", ERC20(sy).symbol(), " and ", ERC20(pt).symbol()
            ),
            getAddress(sourceChain, "rawDataDecoderAndSanitizer")
        );
        leafs[leafIndex].argumentAddresses[0] = getAddress(sourceChain, "boringVault");
        leafs[leafIndex].argumentAddresses[1] = marketAddress;
        // Burn PT and YT for SY.
        unchecked {
            leafIndex++;
        }
        leafs[leafIndex] = ManageLeaf(
            getAddress(sourceChain, "pendleRouter"),
            false,
            "redeemPyToSy(address,address,uint256,uint256)",
            new address[](2),
            string.concat("Burn ", ERC20(pt).symbol(), " and ", ERC20(yt).symbol(), " for ", ERC20(sy).symbol()),
            getAddress(sourceChain, "rawDataDecoderAndSanitizer")
        );
        leafs[leafIndex].argumentAddresses[0] = getAddress(sourceChain, "boringVault");
        leafs[leafIndex].argumentAddresses[1] = yt;
        // Redeem SY for output token.
        for (uint256 i; i < possibleTokensOut.length; ++i) {
            if (possibleTokensOut[i] != address(0)) {
                unchecked {
                    leafIndex++;
                }
                leafs[leafIndex] = ManageLeaf(
                    getAddress(sourceChain, "pendleRouter"),
                    false,
                    "redeemSyToToken(address,address,uint256,(address,uint256,address,address,(uint8,address,bytes,bool)))",
                    new address[](6),
                    string.concat("Burn ", ERC20(sy).symbol(), " for ", ERC20(possibleTokensOut[i]).symbol()),
                    getAddress(sourceChain, "rawDataDecoderAndSanitizer")
                );
                leafs[leafIndex].argumentAddresses[0] = getAddress(sourceChain, "boringVault");
                leafs[leafIndex].argumentAddresses[1] = sy;
                leafs[leafIndex].argumentAddresses[2] = possibleTokensOut[i];
                leafs[leafIndex].argumentAddresses[3] = possibleTokensOut[i];
                leafs[leafIndex].argumentAddresses[4] = address(0);
                leafs[leafIndex].argumentAddresses[5] = address(0);
            }
        }
        // Harvest rewards.
        unchecked {
            leafIndex++;
        }
        leafs[leafIndex] = ManageLeaf(
            getAddress(sourceChain, "pendleRouter"),
            false,
            "redeemDueInterestAndRewards(address,address[],address[],address[])",
            new address[](4),
            string.concat("Redeem due interest and rewards for ", underlyingAssetDescriptor, " Pendle"),
            getAddress(sourceChain, "rawDataDecoderAndSanitizer")
        );
        leafs[leafIndex].argumentAddresses[0] = getAddress(sourceChain, "boringVault");
        leafs[leafIndex].argumentAddresses[1] = sy;
        leafs[leafIndex].argumentAddresses[2] = yt;
        leafs[leafIndex].argumentAddresses[3] = marketAddress;

        // Swap between SY and PT
        unchecked {
            leafIndex++;
        }
        leafs[leafIndex] = ManageLeaf(
            getAddress(sourceChain, "pendleRouter"),
            false,
            "swapExactSyForPt(address,address,uint256,uint256,(uint256,uint256,uint256,uint256,uint256),(address,uint256,((uint256,uint256,uint256,uint8,address,address,address,address,uint256,uint256,uint256,bytes),bytes,uint256)[],((uint256,uint256,uint256,uint8,address,address,address,address,uint256,uint256,uint256,bytes),bytes,uint256)[],bytes))",
            new address[](2),
            string.concat("Swap ", ERC20(sy).symbol(), " for ", ERC20(pt).symbol()),
            getAddress(sourceChain, "rawDataDecoderAndSanitizer")
        );
        leafs[leafIndex].argumentAddresses[0] = getAddress(sourceChain, "boringVault");
        leafs[leafIndex].argumentAddresses[1] = marketAddress;
        unchecked {
            leafIndex++;
        }
        leafs[leafIndex] = ManageLeaf(
            getAddress(sourceChain, "pendleRouter"),
            false,
            "swapExactPtForSy(address,address,uint256,uint256,(address,uint256,((uint256,uint256,uint256,uint8,address,address,address,address,uint256,uint256,uint256,bytes),bytes,uint256)[],((uint256,uint256,uint256,uint8,address,address,address,address,uint256,uint256,uint256,bytes),bytes,uint256)[],bytes))",
            new address[](2),
            string.concat("Swap ", ERC20(pt).symbol(), " for ", ERC20(sy).symbol()),
            getAddress(sourceChain, "rawDataDecoderAndSanitizer")
        );
        leafs[leafIndex].argumentAddresses[0] = getAddress(sourceChain, "boringVault");
        leafs[leafIndex].argumentAddresses[1] = marketAddress;

        // Swap between SY and YT
        unchecked {
            leafIndex++;
        }
        leafs[leafIndex] = ManageLeaf(
            getAddress(sourceChain, "pendleRouter"),
            false,
            "swapExactSyForYt(address,address,uint256,uint256,(uint256,uint256,uint256,uint256,uint256),(address,uint256,((uint256,uint256,uint256,uint8,address,address,address,address,uint256,uint256,uint256,bytes),bytes,uint256)[],((uint256,uint256,uint256,uint8,address,address,address,address,uint256,uint256,uint256,bytes),bytes,uint256)[],bytes))",
            new address[](2),
            string.concat("Swap ", ERC20(sy).symbol(), " for ", ERC20(yt).symbol()),
            getAddress(sourceChain, "rawDataDecoderAndSanitizer")
        );
        leafs[leafIndex].argumentAddresses[0] = getAddress(sourceChain, "boringVault");
        leafs[leafIndex].argumentAddresses[1] = marketAddress;
        unchecked {
            leafIndex++;
        }
        leafs[leafIndex] = ManageLeaf(
            getAddress(sourceChain, "pendleRouter"),
            false,
            "swapExactYtForSy(address,address,uint256,uint256,(address,uint256,((uint256,uint256,uint256,uint8,address,address,address,address,uint256,uint256,uint256,bytes),bytes,uint256)[],((uint256,uint256,uint256,uint8,address,address,address,address,uint256,uint256,uint256,bytes),bytes,uint256)[],bytes))",
            new address[](2),
            string.concat("Swap ", ERC20(yt).symbol(), " for ", ERC20(sy).symbol()),
            getAddress(sourceChain, "rawDataDecoderAndSanitizer")
        );
        leafs[leafIndex].argumentAddresses[0] = getAddress(sourceChain, "boringVault");
        leafs[leafIndex].argumentAddresses[1] = marketAddress;

        if (allowLimitOrderFills) {
            // Re-add the swap between SY and PT and YT leaves, but add in the limit order router, and YT in the argumentAddresses.
            unchecked {
                leafIndex++;
            }
            leafs[leafIndex] = ManageLeaf(
                getAddress(sourceChain, "pendleRouter"),
                false,
                "swapExactSyForPt(address,address,uint256,uint256,(uint256,uint256,uint256,uint256,uint256),(address,uint256,((uint256,uint256,uint256,uint8,address,address,address,address,uint256,uint256,uint256,bytes),bytes,uint256)[],((uint256,uint256,uint256,uint8,address,address,address,address,uint256,uint256,uint256,bytes),bytes,uint256)[],bytes))",
                new address[](4),
                string.concat("Swap ", ERC20(sy).symbol(), " for ", ERC20(pt).symbol(), " with limit orders"),
                getAddress(sourceChain, "rawDataDecoderAndSanitizer")
            );
            leafs[leafIndex].argumentAddresses[0] = getAddress(sourceChain, "boringVault");
            leafs[leafIndex].argumentAddresses[1] = marketAddress;
            leafs[leafIndex].argumentAddresses[2] = getAddress(sourceChain, "pendleLimitOrderRouter");
            leafs[leafIndex].argumentAddresses[3] = yt;
            unchecked {
                leafIndex++;
            }
            leafs[leafIndex] = ManageLeaf(
                getAddress(sourceChain, "pendleRouter"),
                false,
                "swapExactPtForSy(address,address,uint256,uint256,(address,uint256,((uint256,uint256,uint256,uint8,address,address,address,address,uint256,uint256,uint256,bytes),bytes,uint256)[],((uint256,uint256,uint256,uint8,address,address,address,address,uint256,uint256,uint256,bytes),bytes,uint256)[],bytes))",
                new address[](4),
                string.concat("Swap ", ERC20(pt).symbol(), " for ", ERC20(sy).symbol(), " with limit orders"),
                getAddress(sourceChain, "rawDataDecoderAndSanitizer")
            );
            leafs[leafIndex].argumentAddresses[0] = getAddress(sourceChain, "boringVault");
            leafs[leafIndex].argumentAddresses[1] = marketAddress;
            leafs[leafIndex].argumentAddresses[2] = getAddress(sourceChain, "pendleLimitOrderRouter");
            leafs[leafIndex].argumentAddresses[3] = yt;

            unchecked {
                leafIndex++;
            }
            leafs[leafIndex] = ManageLeaf(
                getAddress(sourceChain, "pendleRouter"),
                false,
                "swapExactSyForYt(address,address,uint256,uint256,(uint256,uint256,uint256,uint256,uint256),(address,uint256,((uint256,uint256,uint256,uint8,address,address,address,address,uint256,uint256,uint256,bytes),bytes,uint256)[],((uint256,uint256,uint256,uint8,address,address,address,address,uint256,uint256,uint256,bytes),bytes,uint256)[],bytes))",
                new address[](4),
                string.concat("Swap ", ERC20(sy).symbol(), " for ", ERC20(yt).symbol(), " with limit orders"),
                getAddress(sourceChain, "rawDataDecoderAndSanitizer")
            );
            leafs[leafIndex].argumentAddresses[0] = getAddress(sourceChain, "boringVault");
            leafs[leafIndex].argumentAddresses[1] = marketAddress;
            leafs[leafIndex].argumentAddresses[2] = getAddress(sourceChain, "pendleLimitOrderRouter");
            leafs[leafIndex].argumentAddresses[3] = yt;
            unchecked {
                leafIndex++;
            }
            leafs[leafIndex] = ManageLeaf(
                getAddress(sourceChain, "pendleRouter"),
                false,
                "swapExactYtForSy(address,address,uint256,uint256,(address,uint256,((uint256,uint256,uint256,uint8,address,address,address,address,uint256,uint256,uint256,bytes),bytes,uint256)[],((uint256,uint256,uint256,uint8,address,address,address,address,uint256,uint256,uint256,bytes),bytes,uint256)[],bytes))",
                new address[](4),
                string.concat("Swap ", ERC20(yt).symbol(), " for ", ERC20(sy).symbol(), " with limit orders"),
                getAddress(sourceChain, "rawDataDecoderAndSanitizer")
            );
            leafs[leafIndex].argumentAddresses[0] = getAddress(sourceChain, "boringVault");
            leafs[leafIndex].argumentAddresses[1] = marketAddress;
            leafs[leafIndex].argumentAddresses[2] = getAddress(sourceChain, "pendleLimitOrderRouter");
            leafs[leafIndex].argumentAddresses[3] = yt;

            _addPendleLimitOrderLeafs(leafs, marketAddress);
        }
    }

    // ========================================= Pendle Limit Order =========================================

    function _addPendleLimitOrderLeafs(ManageLeaf[] memory leafs, address marketAddress) internal {
        // Approve Limit Order Router to spend yt, pt and sy.
        PendleMarket market = PendleMarket(marketAddress);
        (address sy, address pt, address yt) = market.readTokens();

        if (!tokenToSpenderToApprovalInTree[yt][getAddress(sourceChain, "pendleLimitOrderRouter")]) {
            unchecked {
                leafIndex++;
            }
            leafs[leafIndex] = ManageLeaf(
                yt,
                false,
                "approve(address,uint256)",
                new address[](1),
                string.concat("Approve Pendle Limit Order Router to spend ", ERC20(yt).symbol()),
                getAddress(sourceChain, "rawDataDecoderAndSanitizer")
            );
            leafs[leafIndex].argumentAddresses[0] = getAddress(sourceChain, "pendleLimitOrderRouter");
            tokenToSpenderToApprovalInTree[yt][getAddress(sourceChain, "pendleLimitOrderRouter")] = true;
        }

        if (!tokenToSpenderToApprovalInTree[pt][getAddress(sourceChain, "pendleLimitOrderRouter")]) {
            unchecked {
                leafIndex++;
            }
            leafs[leafIndex] = ManageLeaf(
                pt,
                false,
                "approve(address,uint256)",
                new address[](1),
                string.concat("Approve Pendle Limit Order Router to spend ", ERC20(pt).symbol()),
                getAddress(sourceChain, "rawDataDecoderAndSanitizer")
            );
            leafs[leafIndex].argumentAddresses[0] = getAddress(sourceChain, "pendleLimitOrderRouter");
            tokenToSpenderToApprovalInTree[pt][getAddress(sourceChain, "pendleLimitOrderRouter")] = true;
        }

        if (!tokenToSpenderToApprovalInTree[sy][getAddress(sourceChain, "pendleLimitOrderRouter")]) {
            unchecked {
                leafIndex++;
            }
            leafs[leafIndex] = ManageLeaf(
                sy,
                false,
                "approve(address,uint256)",
                new address[](1),
                string.concat("Approve Pendle Limit Order Router to spend ", ERC20(sy).symbol()),
                getAddress(sourceChain, "rawDataDecoderAndSanitizer")
            );
            leafs[leafIndex].argumentAddresses[0] = getAddress(sourceChain, "pendleLimitOrderRouter");
            tokenToSpenderToApprovalInTree[sy][getAddress(sourceChain, "pendleLimitOrderRouter")] = true;
        }

        // Add fill leaf.
        unchecked {
            leafIndex++;
        }
        leafs[leafIndex] = ManageLeaf(
            getAddress(sourceChain, "pendleLimitOrderRouter"),
            false,
            "fill(((uint256,uint256,uint256,uint8,address,address,address,address,uint256,uint256,uint256,bytes),bytes,uint256)[],address,uint256,bytes,bytes)",
            new address[](2),
            string.concat("Fill Limit orders for ", ERC20(sy).symbol(), " Pendle market"),
            getAddress(sourceChain, "rawDataDecoderAndSanitizer")
        );
        leafs[leafIndex].argumentAddresses[0] = getAddress(sourceChain, "boringVault");
        leafs[leafIndex].argumentAddresses[1] = yt;
    }

    // ========================================= Balancer =========================================

    function _addBalancerLeafs(ManageLeaf[] memory leafs, bytes32 poolId, address gauge) internal {
        BalancerVault bv = BalancerVault(getAddress(sourceChain, "balancerVault"));

        (ERC20[] memory tokens,,) = bv.getPoolTokens(poolId);
        address pool = _getPoolAddressFromPoolId(poolId);
        uint256 tokenCount;
        for (uint256 i; i < tokens.length; i++) {
            if (
                address(tokens[i]) != pool
                    && !tokenToSpenderToApprovalInTree[address(tokens[i])][getAddress(sourceChain, "balancerVault")]
            ) {
                unchecked {
                    leafIndex++;
                }
                leafs[leafIndex] = ManageLeaf(
                    address(tokens[i]),
                    false,
                    "approve(address,uint256)",
                    new address[](1),
                    string.concat("Approve Balancer Vault to spend ", tokens[i].symbol()),
                    getAddress(sourceChain, "rawDataDecoderAndSanitizer")
                );
                leafs[leafIndex].argumentAddresses[0] = getAddress(sourceChain, "balancerVault");
                tokenToSpenderToApprovalInTree[address(tokens[i])][getAddress(sourceChain, "balancerVault")] = true;
            }
            tokenCount++;
        }

        // Approve gauge.
        if (!tokenToSpenderToApprovalInTree[pool][gauge]) {
            unchecked {
                leafIndex++;
            }
            leafs[leafIndex] = ManageLeaf(
                pool,
                false,
                "approve(address,uint256)",
                new address[](1),
                string.concat("Approve Balancer gauge to spend ", ERC20(pool).symbol()),
                getAddress(sourceChain, "rawDataDecoderAndSanitizer")
            );
            leafs[leafIndex].argumentAddresses[0] = gauge;
            tokenToSpenderToApprovalInTree[pool][gauge] = true;
        }

        address[] memory addressArguments = new address[](3 + tokenCount);
        addressArguments[0] = pool;
        addressArguments[1] = getAddress(sourceChain, "boringVault");
        addressArguments[2] = getAddress(sourceChain, "boringVault");
        // uint256 j;
        for (uint256 i; i < tokens.length; i++) {
            // if (address(tokens[i]) == pool) continue;
            addressArguments[3 + i] = address(tokens[i]);
            // j++;
        }

        // Join pool
        unchecked {
            leafIndex++;
        }
        leafs[leafIndex] = ManageLeaf(
            getAddress(sourceChain, "balancerVault"),
            false,
            "joinPool(bytes32,address,address,(address[],uint256[],bytes,bool))",
            new address[](addressArguments.length),
            string.concat("Join Balancer pool ", ERC20(pool).symbol()),
            getAddress(sourceChain, "rawDataDecoderAndSanitizer")
        );
        for (uint256 i; i < addressArguments.length; i++) {
            leafs[leafIndex].argumentAddresses[i] = addressArguments[i];
        }

        // Exit pool
        unchecked {
            leafIndex++;
        }
        leafs[leafIndex] = ManageLeaf(
            getAddress(sourceChain, "balancerVault"),
            false,
            "exitPool(bytes32,address,address,(address[],uint256[],bytes,bool))",
            new address[](addressArguments.length),
            string.concat("Exit Balancer pool ", ERC20(pool).symbol()),
            getAddress(sourceChain, "rawDataDecoderAndSanitizer")
        );
        for (uint256 i; i < addressArguments.length; i++) {
            leafs[leafIndex].argumentAddresses[i] = addressArguments[i];
        }

        // Deposit into gauge.
        unchecked {
            leafIndex++;
        }
        leafs[leafIndex] = ManageLeaf(
            gauge,
            false,
            "deposit(uint256,address)",
            new address[](1),
            string.concat("Deposit ", ERC20(pool).symbol(), " into Balancer gauge"),
            getAddress(sourceChain, "rawDataDecoderAndSanitizer")
        );
        leafs[leafIndex].argumentAddresses[0] = getAddress(sourceChain, "boringVault");

        // Withdraw from gauge.
        unchecked {
            leafIndex++;
        }
        leafs[leafIndex] = ManageLeaf(
            gauge,
            false,
            "withdraw(uint256)",
            new address[](0),
            string.concat("Withdraw ", ERC20(pool).symbol(), " from Balancer gauge"),
            getAddress(sourceChain, "rawDataDecoderAndSanitizer")
        );

        if (keccak256(abi.encode(sourceChain)) == keccak256(abi.encode(mainnet))) {
            // Mint rewards.
            unchecked {
                leafIndex++;
            }
            leafs[leafIndex] = ManageLeaf(
                getAddress(sourceChain, "minter"),
                false,
                "mint(address)",
                new address[](1),
                string.concat("Mint rewards from Balancer gauge"),
                getAddress(sourceChain, "rawDataDecoderAndSanitizer")
            );
            leafs[leafIndex].argumentAddresses[0] = gauge;
        } else {
            // Call claim_rewards(address) on gauge.
            unchecked {
                leafIndex++;
            }
            leafs[leafIndex] = ManageLeaf(
                gauge,
                false,
                "claim_rewards(address)",
                new address[](1),
                string.concat("Claim rewards from Balancer gauge"),
                getAddress(sourceChain, "rawDataDecoderAndSanitizer")
            );
            leafs[leafIndex].argumentAddresses[0] = getAddress(sourceChain, "boringVault");
        }
    }

    // ========================================= Aura =========================================

    function _addAuraLeafs(ManageLeaf[] memory leafs, address auraDeposit) internal {
        ERC4626 auraVault = ERC4626(auraDeposit);
        ERC20 bpt = auraVault.asset();

        // Approve vault to spend BPT.
        if (!tokenToSpenderToApprovalInTree[address(bpt)][auraDeposit]) {
            unchecked {
                leafIndex++;
            }
            leafs[leafIndex] = ManageLeaf(
                address(bpt),
                false,
                "approve(address,uint256)",
                new address[](1),
                string.concat("Approve ", auraVault.symbol(), " to spend ", bpt.symbol()),
                getAddress(sourceChain, "rawDataDecoderAndSanitizer")
            );
            leafs[leafIndex].argumentAddresses[0] = auraDeposit;
            tokenToSpenderToApprovalInTree[address(bpt)][auraDeposit] = true;
        }

        // Deposit BPT into Aura vault.
        unchecked {
            leafIndex++;
        }
        leafs[leafIndex] = ManageLeaf(
            auraDeposit,
            false,
            "deposit(uint256,address)",
            new address[](1),
            string.concat("Deposit ", bpt.symbol(), " into ", auraVault.symbol()),
            getAddress(sourceChain, "rawDataDecoderAndSanitizer")
        );
        leafs[leafIndex].argumentAddresses[0] = getAddress(sourceChain, "boringVault");

        // Withdraw BPT from Aura vault.
        unchecked {
            leafIndex++;
        }
        leafs[leafIndex] = ManageLeaf(
            auraDeposit,
            false,
            "withdraw(uint256,address,address)",
            new address[](2),
            string.concat("Withdraw ", bpt.symbol(), " from ", auraVault.symbol()),
            getAddress(sourceChain, "rawDataDecoderAndSanitizer")
        );
        leafs[leafIndex].argumentAddresses[0] = getAddress(sourceChain, "boringVault");
        leafs[leafIndex].argumentAddresses[1] = getAddress(sourceChain, "boringVault");

        // Call getReward.
        unchecked {
            leafIndex++;
        }
        leafs[leafIndex] = ManageLeaf(
            auraDeposit,
            false,
            "getReward(address,bool)",
            new address[](1),
            string.concat("Get rewards from ", auraVault.symbol()),
            getAddress(sourceChain, "rawDataDecoderAndSanitizer")
        );
        leafs[leafIndex].argumentAddresses[0] = getAddress(sourceChain, "boringVault");
    }

    // ========================================= MorphoBlue =========================================

    function _addMorphoBlueSupplyLeafs(ManageLeaf[] memory leafs, bytes32 marketId) internal {
        IMB.MarketParams memory marketParams = IMB(getAddress(sourceChain, "morphoBlue")).idToMarketParams(marketId);
        ERC20 loanToken = ERC20(marketParams.loanToken);
        ERC20 collateralToken = ERC20(marketParams.collateralToken);
        uint256 leftSideLLTV = marketParams.lltv / 1e16;
        uint256 rightSideLLTV = (marketParams.lltv / 1e14) % 100;
        string memory morphoBlueMarketName = string.concat(
            "MorphoBlue ",
            collateralToken.symbol(),
            "/",
            loanToken.symbol(),
            " ",
            vm.toString(leftSideLLTV),
            ".",
            vm.toString(rightSideLLTV),
            " LLTV market"
        );
        // Add approval leaf if not already added
        if (!tokenToSpenderToApprovalInTree[marketParams.loanToken][getAddress(sourceChain, "morphoBlue")]) {
            unchecked {
                leafIndex++;
            }
            leafs[leafIndex] = ManageLeaf(
                marketParams.loanToken,
                false,
                "approve(address,uint256)",
                new address[](1),
                string.concat("Approve MorhoBlue to spend ", loanToken.symbol()),
                getAddress(sourceChain, "rawDataDecoderAndSanitizer")
            );
            leafs[leafIndex].argumentAddresses[0] = getAddress(sourceChain, "morphoBlue");
            tokenToSpenderToApprovalInTree[marketParams.loanToken][getAddress(sourceChain, "morphoBlue")] = true;
        }
        unchecked {
            leafIndex++;
        }
        leafs[leafIndex] = ManageLeaf(
            getAddress(sourceChain, "morphoBlue"),
            false,
            "supply((address,address,address,address,uint256),uint256,uint256,address,bytes)",
            new address[](5),
            string.concat("Supply ", loanToken.symbol(), " to ", morphoBlueMarketName),
            getAddress(sourceChain, "rawDataDecoderAndSanitizer")
        );
        leafs[leafIndex].argumentAddresses[0] = marketParams.loanToken;
        leafs[leafIndex].argumentAddresses[1] = marketParams.collateralToken;
        leafs[leafIndex].argumentAddresses[2] = marketParams.oracle;
        leafs[leafIndex].argumentAddresses[3] = marketParams.irm;
        leafs[leafIndex].argumentAddresses[4] = getAddress(sourceChain, "boringVault");
        unchecked {
            leafIndex++;
        }
        leafs[leafIndex] = ManageLeaf(
            getAddress(sourceChain, "morphoBlue"),
            false,
            "withdraw((address,address,address,address,uint256),uint256,uint256,address,address)",
            new address[](6),
            string.concat("Withdraw ", loanToken.symbol(), " from ", morphoBlueMarketName),
            getAddress(sourceChain, "rawDataDecoderAndSanitizer")
        );
        leafs[leafIndex].argumentAddresses[0] = marketParams.loanToken;
        leafs[leafIndex].argumentAddresses[1] = marketParams.collateralToken;
        leafs[leafIndex].argumentAddresses[2] = marketParams.oracle;
        leafs[leafIndex].argumentAddresses[3] = marketParams.irm;
        leafs[leafIndex].argumentAddresses[4] = getAddress(sourceChain, "boringVault");
        leafs[leafIndex].argumentAddresses[5] = getAddress(sourceChain, "boringVault");
    }

    function _addMorphoBlueCollateralLeafs(ManageLeaf[] memory leafs, bytes32 marketId) internal {
        IMB.MarketParams memory marketParams = IMB(getAddress(sourceChain, "morphoBlue")).idToMarketParams(marketId);
        ERC20 loanToken = ERC20(marketParams.loanToken);
        ERC20 collateralToken = ERC20(marketParams.collateralToken);
        uint256 leftSideLLTV = marketParams.lltv / 1e16;
        uint256 rightSideLLTV = (marketParams.lltv / 1e14) % 100;
        string memory morphoBlueMarketName = string.concat(
            "MorphoBlue ",
            collateralToken.symbol(),
            "/",
            loanToken.symbol(),
            " ",
            vm.toString(leftSideLLTV),
            ".",
            vm.toString(rightSideLLTV),
            " LLTV market"
        );
        // Approve MorphoBlue to spend collateral.
        if (!tokenToSpenderToApprovalInTree[marketParams.collateralToken][getAddress(sourceChain, "morphoBlue")]) {
            unchecked {
                leafIndex++;
            }
            leafs[leafIndex] = ManageLeaf(
                marketParams.collateralToken,
                false,
                "approve(address,uint256)",
                new address[](1),
                string.concat("Approve MorhoBlue to spend ", collateralToken.symbol()),
                getAddress(sourceChain, "rawDataDecoderAndSanitizer")
            );
            leafs[leafIndex].argumentAddresses[0] = getAddress(sourceChain, "morphoBlue");
            tokenToSpenderToApprovalInTree[marketParams.collateralToken][getAddress(sourceChain, "morphoBlue")] = true;
        }
        // Approve morpho blue to spend loan token.
        if (!tokenToSpenderToApprovalInTree[marketParams.collateralToken][getAddress(sourceChain, "morphoBlue")]) {
            unchecked {
                leafIndex++;
            }
            leafs[leafIndex] = ManageLeaf(
                marketParams.loanToken,
                false,
                "approve(address,uint256)",
                new address[](1),
                string.concat("Approve MorhoBlue to spend ", loanToken.symbol()),
                getAddress(sourceChain, "rawDataDecoderAndSanitizer")
            );
            leafs[leafIndex].argumentAddresses[0] = getAddress(sourceChain, "morphoBlue");
            tokenToSpenderToApprovalInTree[marketParams.loanToken][getAddress(sourceChain, "morphoBlue")] = true;
        }
        // Supply collateral to MorphoBlue.
        unchecked {
            leafIndex++;
        }
        leafs[leafIndex] = ManageLeaf(
            getAddress(sourceChain, "morphoBlue"),
            false,
            "supplyCollateral((address,address,address,address,uint256),uint256,address,bytes)",
            new address[](5),
            string.concat("Supply ", collateralToken.symbol(), " to ", morphoBlueMarketName),
            getAddress(sourceChain, "rawDataDecoderAndSanitizer")
        );
        leafs[leafIndex].argumentAddresses[0] = marketParams.loanToken;
        leafs[leafIndex].argumentAddresses[1] = marketParams.collateralToken;
        leafs[leafIndex].argumentAddresses[2] = marketParams.oracle;
        leafs[leafIndex].argumentAddresses[3] = marketParams.irm;
        leafs[leafIndex].argumentAddresses[4] = getAddress(sourceChain, "boringVault");

        // Borrow loan token from MorphoBlue.
        unchecked {
            leafIndex++;
        }
        leafs[leafIndex] = ManageLeaf(
            getAddress(sourceChain, "morphoBlue"),
            false,
            "borrow((address,address,address,address,uint256),uint256,uint256,address,address)",
            new address[](6),
            string.concat("Borrow ", loanToken.symbol(), " from ", morphoBlueMarketName),
            getAddress(sourceChain, "rawDataDecoderAndSanitizer")
        );
        leafs[leafIndex].argumentAddresses[0] = marketParams.loanToken;
        leafs[leafIndex].argumentAddresses[1] = marketParams.collateralToken;
        leafs[leafIndex].argumentAddresses[2] = marketParams.oracle;
        leafs[leafIndex].argumentAddresses[3] = marketParams.irm;
        leafs[leafIndex].argumentAddresses[4] = getAddress(sourceChain, "boringVault");
        leafs[leafIndex].argumentAddresses[5] = getAddress(sourceChain, "boringVault");

        // Repay loan token to MorphoBlue.
        unchecked {
            leafIndex++;
        }
        leafs[leafIndex] = ManageLeaf(
            getAddress(sourceChain, "morphoBlue"),
            false,
            "repay((address,address,address,address,uint256),uint256,uint256,address,bytes)",
            new address[](5),
            string.concat("Repay ", loanToken.symbol(), " to ", morphoBlueMarketName),
            getAddress(sourceChain, "rawDataDecoderAndSanitizer")
        );
        leafs[leafIndex].argumentAddresses[0] = marketParams.loanToken;
        leafs[leafIndex].argumentAddresses[1] = marketParams.collateralToken;
        leafs[leafIndex].argumentAddresses[2] = marketParams.oracle;
        leafs[leafIndex].argumentAddresses[3] = marketParams.irm;
        leafs[leafIndex].argumentAddresses[4] = getAddress(sourceChain, "boringVault");

        // Withdraw collateral from MorphoBlue.
        unchecked {
            leafIndex++;
        }
        leafs[leafIndex] = ManageLeaf(
            getAddress(sourceChain, "morphoBlue"),
            false,
            "withdrawCollateral((address,address,address,address,uint256),uint256,address,address)",
            new address[](6),
            string.concat("Withdraw ", collateralToken.symbol(), " from ", morphoBlueMarketName),
            getAddress(sourceChain, "rawDataDecoderAndSanitizer")
        );
        leafs[leafIndex].argumentAddresses[0] = marketParams.loanToken;
        leafs[leafIndex].argumentAddresses[1] = marketParams.collateralToken;
        leafs[leafIndex].argumentAddresses[2] = marketParams.oracle;
        leafs[leafIndex].argumentAddresses[3] = marketParams.irm;
        leafs[leafIndex].argumentAddresses[4] = getAddress(sourceChain, "boringVault");
        leafs[leafIndex].argumentAddresses[5] = getAddress(sourceChain, "boringVault");
    }

    // ========================================= ERC4626 =========================================

    function _addERC4626Leafs(ManageLeaf[] memory leafs, ERC4626 vault) internal {
        ERC20 asset = vault.asset();
        // Approvals
        unchecked {
            leafIndex++;
        }
        leafs[leafIndex] = ManageLeaf(
            address(asset),
            false,
            "approve(address,uint256)",
            new address[](1),
            string.concat("Approve ", vault.symbol(), " to spend ", asset.symbol()),
            getAddress(sourceChain, "rawDataDecoderAndSanitizer")
        );
        leafs[leafIndex].argumentAddresses[0] = address(vault);
        // Depositing
        unchecked {
            leafIndex++;
        }
        leafs[leafIndex] = ManageLeaf(
            address(vault),
            false,
            "deposit(uint256,address)",
            new address[](1),
            string.concat("Deposit ", asset.symbol(), " for ", vault.symbol()),
            getAddress(sourceChain, "rawDataDecoderAndSanitizer")
        );
        leafs[leafIndex].argumentAddresses[0] = getAddress(sourceChain, "boringVault");
        // Withdrawing
        unchecked {
            leafIndex++;
        }
        leafs[leafIndex] = ManageLeaf(
            address(vault),
            false,
            "withdraw(uint256,address,address)",
            new address[](2),
            string.concat("Withdraw ", asset.symbol(), " from ", vault.symbol()),
            getAddress(sourceChain, "rawDataDecoderAndSanitizer")
        );
        leafs[leafIndex].argumentAddresses[0] = getAddress(sourceChain, "boringVault");
        leafs[leafIndex].argumentAddresses[1] = getAddress(sourceChain, "boringVault");
    }

    // ========================================= Vault Craft =========================================

    function _addVaultCraftLeafs(ManageLeaf[] memory leafs, ERC4626 vault, address gauge) internal {
        _addERC4626Leafs(leafs, vault);

        // Add leafs for gauge.
        // Approve gauge to spend vault share.
        unchecked {
            leafIndex++;
        }
        leafs[leafIndex] = ManageLeaf(
            address(vault),
            false,
            "approve(address,uint256)",
            new address[](1),
            string.concat("Approve ", vault.symbol(), " gauge to spend", vault.symbol()),
            getAddress(sourceChain, "rawDataDecoderAndSanitizer")
        );
        leafs[leafIndex].argumentAddresses[0] = gauge;

        // Deposit vault share into gauge.
        unchecked {
            leafIndex++;
        }
        leafs[leafIndex] = ManageLeaf(
            gauge,
            false,
            "deposit(uint256,address)",
            new address[](1),
            string.concat("Deposit ", vault.symbol(), " share into gauge"),
            getAddress(sourceChain, "rawDataDecoderAndSanitizer")
        );
        leafs[leafIndex].argumentAddresses[0] = getAddress(sourceChain, "boringVault");

        // Withdraw vault share from gauge.
        unchecked {
            leafIndex++;
        }
        leafs[leafIndex] = ManageLeaf(
            gauge,
            false,
            "withdraw(uint256)",
            new address[](0),
            string.concat("Withdraw ", vault.symbol(), " share from gauge"),
            getAddress(sourceChain, "rawDataDecoderAndSanitizer")
        );

        // Claim rewards from gauge.
        unchecked {
            leafIndex++;
        }
        leafs[leafIndex] = ManageLeaf(
            gauge,
            false,
            "claim_rewards(address)",
            new address[](1),
            string.concat("Claim rewards from gauge"),
            getAddress(sourceChain, "rawDataDecoderAndSanitizer")
        );
        leafs[leafIndex].argumentAddresses[0] = getAddress(sourceChain, "boringVault");
    }

    // ========================================= Gearbox =========================================

    function _addGearboxLeafs(ManageLeaf[] memory leafs, ERC4626 dieselVault, address dieselStaking) internal {
        _addERC4626Leafs(leafs, dieselVault);
        string memory dieselVaultSymbol = dieselVault.symbol();
        unchecked {
            leafIndex++;
        }
        leafs[leafIndex] = ManageLeaf(
            address(dieselVault),
            false,
            "approve(address,uint256)",
            new address[](1),
            string.concat("Approve s", dieselVaultSymbol, " to spend ", dieselVaultSymbol),
            getAddress(sourceChain, "rawDataDecoderAndSanitizer")
        );
        leafs[leafIndex].argumentAddresses[0] = dieselStaking;
        unchecked {
            leafIndex++;
        }
        leafs[leafIndex] = ManageLeaf(
            dieselStaking,
            false,
            "deposit(uint256)",
            new address[](0),
            string.concat("Deposit ", dieselVaultSymbol, " for s", dieselVaultSymbol),
            getAddress(sourceChain, "rawDataDecoderAndSanitizer")
        );
        unchecked {
            leafIndex++;
        }
        leafs[leafIndex] = ManageLeaf(
            dieselStaking,
            false,
            "withdraw(uint256)",
            new address[](0),
            string.concat("Withdraw ", dieselVaultSymbol, " from s", dieselVaultSymbol),
            getAddress(sourceChain, "rawDataDecoderAndSanitizer")
        );
        unchecked {
            leafIndex++;
        }
        leafs[leafIndex] = ManageLeaf(
            dieselStaking,
            false,
            "claim()",
            new address[](0),
            string.concat("Claim rewards from s", dieselVaultSymbol),
            getAddress(sourceChain, "rawDataDecoderAndSanitizer")
        );
    }

    // ========================================= EIGEN LAYER LST =========================================

    function _addLeafsForEigenLayerLST(
        ManageLeaf[] memory leafs,
        address lst,
        address strategy,
        address _strategyManager,
        address _delegationManager
    ) internal {
        // Approvals.
        unchecked {
            leafIndex++;
        }
        leafs[leafIndex] = ManageLeaf(
            lst,
            false,
            "approve(address,uint256)",
            new address[](1),
            string.concat("Approve Eigen Layer Strategy Manager to spend ", ERC20(lst).symbol()),
            getAddress(sourceChain, "rawDataDecoderAndSanitizer")
        );
        leafs[leafIndex].argumentAddresses[0] = _strategyManager;
        tokenToSpenderToApprovalInTree[lst][_strategyManager] = true;
        // Depositing.
        unchecked {
            leafIndex++;
        }
        leafs[leafIndex] = ManageLeaf(
            _strategyManager,
            false,
            "depositIntoStrategy(address,address,uint256)",
            new address[](2),
            string.concat("Deposit ", ERC20(lst).symbol(), " into Eigen Layer Strategy Manager"),
            getAddress(sourceChain, "rawDataDecoderAndSanitizer")
        );
        leafs[leafIndex].argumentAddresses[0] = strategy;
        leafs[leafIndex].argumentAddresses[1] = lst;
        // Request withdraw.
        unchecked {
            leafIndex++;
        }
        leafs[leafIndex] = ManageLeaf(
            _delegationManager,
            false,
            "queueWithdrawals((address[],uint256[],address)[])",
            new address[](2),
            string.concat("Request withdraw of ", ERC20(lst).symbol(), " from Eigen Layer Delegation Manager"),
            getAddress(sourceChain, "rawDataDecoderAndSanitizer")
        );
        leafs[leafIndex].argumentAddresses[0] = strategy;
        leafs[leafIndex].argumentAddresses[1] = getAddress(sourceChain, "boringVault");
        // Complete withdraw.
        unchecked {
            leafIndex++;
        }
        leafs[leafIndex] = ManageLeaf(
            _delegationManager,
            false,
            "completeQueuedWithdrawals((address,address,address,uint256,uint32,address[],uint256[])[],address[][],uint256[],bool[])",
            new address[](5),
            string.concat("Complete withdraw of ", ERC20(lst).symbol(), " from Eigen Layer Delegation Manager"),
            getAddress(sourceChain, "rawDataDecoderAndSanitizer")
        );
        leafs[leafIndex].argumentAddresses[0] = getAddress(sourceChain, "boringVault");
        leafs[leafIndex].argumentAddresses[1] = address(0);
        leafs[leafIndex].argumentAddresses[2] = getAddress(sourceChain, "boringVault");
        leafs[leafIndex].argumentAddresses[3] = strategy;
        leafs[leafIndex].argumentAddresses[4] = lst;
    }

    // ========================================= Swell Simple Staking =========================================

    function _addSwellSimpleStakingLeafs(ManageLeaf[] memory leafs, address asset, address _swellSimpleStaking)
        internal
    {
        // Approval
        if (!tokenToSpenderToApprovalInTree[asset][_swellSimpleStaking]) {
            unchecked {
                leafIndex++;
            }
            leafs[leafIndex] = ManageLeaf(
                asset,
                false,
                "approve(address,uint256)",
                new address[](1),
                string.concat("Approve Swell Simple Staking to spend ", ERC20(asset).symbol()),
                getAddress(sourceChain, "rawDataDecoderAndSanitizer")
            );
            leafs[leafIndex].argumentAddresses[0] = _swellSimpleStaking;
            tokenToSpenderToApprovalInTree[asset][_swellSimpleStaking] = true;
        }
        // deposit
        unchecked {
            leafIndex++;
        }
        leafs[leafIndex] = ManageLeaf(
            _swellSimpleStaking,
            false,
            "deposit(address,uint256,address)",
            new address[](2),
            string.concat("Deposit ", ERC20(asset).symbol(), " into Swell Simple Staking"),
            getAddress(sourceChain, "rawDataDecoderAndSanitizer")
        );
        leafs[leafIndex].argumentAddresses[0] = asset;
        leafs[leafIndex].argumentAddresses[1] = getAddress(sourceChain, "boringVault");
        // withdraw
        unchecked {
            leafIndex++;
        }
        leafs[leafIndex] = ManageLeaf(
            _swellSimpleStaking,
            false,
            "withdraw(address,uint256,address)",
            new address[](2),
            string.concat("Withdraw ", ERC20(asset).symbol(), " from Swell Simple Staking"),
            getAddress(sourceChain, "rawDataDecoderAndSanitizer")
        );
        leafs[leafIndex].argumentAddresses[0] = asset;
        leafs[leafIndex].argumentAddresses[1] = getAddress(sourceChain, "boringVault");
    }

    // ========================================= Zircuit Staking =========================================

    function _addZircuitLeafs(ManageLeaf[] memory leafs, address asset, address _zircuitSimpleStaking) internal {
        // Approval
        if (!tokenToSpenderToApprovalInTree[asset][_zircuitSimpleStaking]) {
            unchecked {
                leafIndex++;
            }
            leafs[leafIndex] = ManageLeaf(
                asset,
                false,
                "approve(address,uint256)",
                new address[](1),
                string.concat("Approve Zircuit simple staking to spend ", ERC20(asset).symbol()),
                getAddress(sourceChain, "rawDataDecoderAndSanitizer")
            );
            leafs[leafIndex].argumentAddresses[0] = _zircuitSimpleStaking;
            tokenToSpenderToApprovalInTree[asset][_zircuitSimpleStaking] = true;
        }
        // deposit
        unchecked {
            leafIndex++;
        }
        leafs[leafIndex] = ManageLeaf(
            _zircuitSimpleStaking,
            false,
            "depositFor(address,address,uint256)",
            new address[](2),
            string.concat("Deposit ", ERC20(asset).symbol(), " into Zircuit simple staking"),
            getAddress(sourceChain, "rawDataDecoderAndSanitizer")
        );
        leafs[leafIndex].argumentAddresses[0] = asset;
        leafs[leafIndex].argumentAddresses[1] = getAddress(sourceChain, "boringVault");
        // withdraw
        unchecked {
            leafIndex++;
        }
        leafs[leafIndex] = ManageLeaf(
            _zircuitSimpleStaking,
            false,
            "withdraw(address,uint256)",
            new address[](1),
            string.concat("Withdraw ", ERC20(asset).symbol(), " from Zircuit simple staking"),
            getAddress(sourceChain, "rawDataDecoderAndSanitizer")
        );
        leafs[leafIndex].argumentAddresses[0] = asset;
    }

    // ========================================= Ethena Withdraws =========================================

    function _addEthenaSUSDeWithdrawLeafs(ManageLeaf[] memory leafs) internal {
        unchecked {
            leafIndex++;
        }
        leafs[leafIndex] = ManageLeaf(
            getAddress(sourceChain, "SUSDE"),
            false,
            "cooldownAssets(uint256)",
            new address[](0),
            "Withdraw from sUSDe specifying asset amount.",
            getAddress(sourceChain, "rawDataDecoderAndSanitizer")
        );
        unchecked {
            leafIndex++;
        }
        leafs[leafIndex] = ManageLeaf(
            getAddress(sourceChain, "SUSDE"),
            false,
            "cooldownShares(uint256)",
            new address[](0),
            "Withdraw from sUSDe specifying share amount.",
            getAddress(sourceChain, "rawDataDecoderAndSanitizer")
        );
        unchecked {
            leafIndex++;
        }
        leafs[leafIndex] = ManageLeaf(
            getAddress(sourceChain, "SUSDE"),
            false,
            "unstake(address)",
            new address[](1),
            "Complete withdraw from sUSDe.",
            getAddress(sourceChain, "rawDataDecoderAndSanitizer")
        );
        leafs[leafIndex].argumentAddresses[0] = getAddress(sourceChain, "boringVault");
    }

    // ========================================= Fluid FToken =========================================

    function _addFluidFTokenLeafs(ManageLeaf[] memory leafs, address fToken) internal {
        ERC20 asset = ERC4626(fToken).asset();
        // Approval.
        unchecked {
            leafIndex++;
        }
        leafs[leafIndex] = ManageLeaf(
            address(asset),
            false,
            "approve(address,uint256)",
            new address[](1),
            string.concat("Approve Fluid ", ERC20(fToken).symbol(), " to spend ", asset.symbol()),
            getAddress(sourceChain, "rawDataDecoderAndSanitizer")
        );
        leafs[leafIndex].argumentAddresses[0] = fToken;

        // Depositing
        unchecked {
            leafIndex++;
        }
        leafs[leafIndex] = ManageLeaf(
            fToken,
            false,
            "deposit(uint256,address,uint256)",
            new address[](1),
            string.concat("Deposit ", asset.symbol(), " for ", ERC20(fToken).symbol()),
            getAddress(sourceChain, "rawDataDecoderAndSanitizer")
        );
        leafs[leafIndex].argumentAddresses[0] = getAddress(sourceChain, "boringVault");
        // Withdrawing
        unchecked {
            leafIndex++;
        }
        leafs[leafIndex] = ManageLeaf(
            fToken,
            false,
            "withdraw(uint256,address,address,uint256)",
            new address[](2),
            string.concat("Withdraw ", asset.symbol(), " from ", ERC20(fToken).symbol()),
            getAddress(sourceChain, "rawDataDecoderAndSanitizer")
        );
        leafs[leafIndex].argumentAddresses[0] = getAddress(sourceChain, "boringVault");
        leafs[leafIndex].argumentAddresses[1] = getAddress(sourceChain, "boringVault");

        // Minting
        unchecked {
            leafIndex++;
        }
        leafs[leafIndex] = ManageLeaf(
            fToken,
            false,
            "mint(uint256,address,uint256)",
            new address[](1),
            string.concat("Mint ", ERC20(fToken).symbol(), " using ", asset.symbol()),
            getAddress(sourceChain, "rawDataDecoderAndSanitizer")
        );
        leafs[leafIndex].argumentAddresses[0] = getAddress(sourceChain, "boringVault");

        // Redeeming
        unchecked {
            leafIndex++;
        }
        leafs[leafIndex] = ManageLeaf(
            fToken,
            false,
            "redeem(uint256,address,address,uint256)",
            new address[](2),
            string.concat("Redeem ", ERC20(fToken).symbol(), " for ", asset.symbol()),
            getAddress(sourceChain, "rawDataDecoderAndSanitizer")
        );
        leafs[leafIndex].argumentAddresses[0] = getAddress(sourceChain, "boringVault");
        leafs[leafIndex].argumentAddresses[1] = getAddress(sourceChain, "boringVault");
    }

    // ========================================= Symbiotic =========================================

    function _addSymbioticApproveAndDepositLeaf(ManageLeaf[] memory leafs, address defaultCollateral) internal {
        ERC4626 dc = ERC4626(defaultCollateral);
        ERC20 depositAsset = dc.asset();
        // Approve
        if (!tokenToSpenderToApprovalInTree[address(depositAsset)][defaultCollateral]) {
            unchecked {
                leafIndex++;
            }
            leafs[leafIndex] = ManageLeaf(
                address(depositAsset),
                false,
                "approve(address,uint256)",
                new address[](1),
                string.concat("Approve Symbiotic ", dc.name(), " to spend ", depositAsset.symbol()),
                getAddress(sourceChain, "rawDataDecoderAndSanitizer")
            );
            leafs[leafIndex].argumentAddresses[0] = defaultCollateral;
            tokenToSpenderToApprovalInTree[address(depositAsset)][defaultCollateral] = true;
        }
        // Deposit
        unchecked {
            leafIndex++;
        }
        leafs[leafIndex] = ManageLeaf(
            defaultCollateral,
            false,
            "deposit(address,uint256)",
            new address[](1),
            string.concat("Deposit ", depositAsset.symbol(), " into Symbiotic ", ERC20(defaultCollateral).name()),
            getAddress(sourceChain, "rawDataDecoderAndSanitizer")
        );
        leafs[leafIndex].argumentAddresses[0] = getAddress(sourceChain, "boringVault");
    }

    function _addSymbioticLeafs(ManageLeaf[] memory leafs, address[] memory defaultCollaterals) internal {
        for (uint256 i; i < defaultCollaterals.length; i++) {
            _addSymbioticApproveAndDepositLeaf(leafs, defaultCollaterals[i]);
            // Withdraw
            unchecked {
                leafIndex++;
            }
            leafs[leafIndex] = ManageLeaf(
                defaultCollaterals[i],
                false,
                "withdraw(address,uint256)",
                new address[](1),
                string.concat(
                    "Withdraw ",
                    ERC20(defaultCollaterals[i]).symbol(),
                    " from Symbiotic ",
                    ERC20(defaultCollaterals[i]).name()
                ),
                getAddress(sourceChain, "rawDataDecoderAndSanitizer")
            );
            leafs[leafIndex].argumentAddresses[0] = getAddress(sourceChain, "boringVault");
        }
    }

    // ========================================= ITB Karak =========================================

    function _addLeafsForITBKarakPositionManager(
        ManageLeaf[] memory leafs,
        address itbDecoderAndSanitizer,
        address positionManager,
        address _karakVault,
        address _vaultSupervisor
    ) internal {
        ERC20 underlying = ERC4626(_karakVault).asset();
        // acceptOwnership
        unchecked {
            leafIndex++;
        }
        leafs[leafIndex] = ManageLeaf(
            positionManager,
            false,
            "acceptOwnership()",
            new address[](0),
            string.concat("Accept ownership of the ITB Contract: ", vm.toString(positionManager)),
            itbDecoderAndSanitizer
        );
        // Transfer all tokens to the ITB contract.
        unchecked {
            leafIndex++;
        }
        leafs[leafIndex] = ManageLeaf(
            address(underlying),
            false,
            "transfer(address,uint256)",
            new address[](1),
            string.concat("Transfer ", underlying.symbol(), " to ITB Contract: ", vm.toString(positionManager)),
            itbDecoderAndSanitizer
        );
        leafs[leafIndex].argumentAddresses[0] = positionManager;
        // Approval Karak Vault to spend all tokens.
        unchecked {
            leafIndex++;
        }
        leafs[leafIndex] = ManageLeaf(
            positionManager,
            false,
            "approveToken(address,address,uint256)",
            new address[](2),
            string.concat("Approve ", ERC20(_karakVault).name(), " to spend ", underlying.symbol()),
            itbDecoderAndSanitizer
        );
        leafs[leafIndex].argumentAddresses[0] = address(underlying);
        leafs[leafIndex].argumentAddresses[1] = _karakVault;
        // Withdraw all tokens
        unchecked {
            leafIndex++;
        }
        leafs[leafIndex] = ManageLeaf(
            positionManager,
            false,
            "withdraw(address,uint256)",
            new address[](1),
            string.concat("Withdraw ", underlying.symbol(), " from ITB Contract: ", vm.toString(positionManager)),
            itbDecoderAndSanitizer
        );
        leafs[leafIndex].argumentAddresses[0] = address(underlying);

        unchecked {
            leafIndex++;
        }
        leafs[leafIndex] = ManageLeaf(
            positionManager,
            false,
            "withdrawAll(address)",
            new address[](1),
            string.concat(
                "Withdraw all ", underlying.symbol(), " from the ITB Contract: ", vm.toString(positionManager)
            ),
            itbDecoderAndSanitizer
        );
        leafs[leafIndex].argumentAddresses[0] = address(underlying);
        // Update Vault Supervisor.
        unchecked {
            leafIndex++;
        }
        leafs[leafIndex] = ManageLeaf(
            positionManager,
            false,
            "updateVaultSupervisor(address)",
            new address[](1),
            "Update the vault supervisor",
            itbDecoderAndSanitizer
        );
        leafs[leafIndex].argumentAddresses[0] = _vaultSupervisor;
        // Update position config.
        unchecked {
            leafIndex++;
        }
        leafs[leafIndex] = ManageLeaf(
            positionManager,
            false,
            "updatePositionConfig(address,address)",
            new address[](2),
            "Update the position config",
            itbDecoderAndSanitizer
        );
        leafs[leafIndex].argumentAddresses[0] = address(underlying);
        leafs[leafIndex].argumentAddresses[1] = _karakVault;
        // Deposit
        unchecked {
            leafIndex++;
        }
        leafs[leafIndex] = ManageLeaf(
            positionManager, false, "deposit(uint256,uint256)", new address[](0), "Deposit", itbDecoderAndSanitizer
        );
        // Start Withdrawal
        unchecked {
            leafIndex++;
        }
        leafs[leafIndex] = ManageLeaf(
            positionManager,
            false,
            "startWithdrawal(uint256)",
            new address[](0),
            "Start Withdrawal",
            itbDecoderAndSanitizer
        );
        // Complete Withdrawal
        unchecked {
            leafIndex++;
        }
        leafs[leafIndex] = ManageLeaf(
            positionManager,
            false,
            "completeWithdrawal(uint256,uint256)",
            new address[](0),
            "Complete Withdrawal",
            itbDecoderAndSanitizer
        );
        // Complete Next Withdrawal
        unchecked {
            leafIndex++;
        }
        leafs[leafIndex] = ManageLeaf(
            positionManager,
            false,
            "completeNextWithdrawal(uint256)",
            new address[](0),
            "Complete Next Withdrawal",
            itbDecoderAndSanitizer
        );
        // Complete Next Withdrawals
        unchecked {
            leafIndex++;
        }
        leafs[leafIndex] = ManageLeaf(
            positionManager,
            false,
            "completeNextWithdrawals(uint256)",
            new address[](0),
            "Complete Next Withdrawals",
            itbDecoderAndSanitizer
        );
        // Override Withdrawal Indexes
        unchecked {
            leafIndex++;
        }
        leafs[leafIndex] = ManageLeaf(
            positionManager,
            false,
            "overrideWithdrawalIndexes(uint256,uint256)",
            new address[](0),
            "Override Withdrawal Indexes",
            itbDecoderAndSanitizer
        );
        // Assemble
        unchecked {
            leafIndex++;
        }
        leafs[leafIndex] = ManageLeaf(
            positionManager, false, "assemble(uint256)", new address[](0), "Assemble", itbDecoderAndSanitizer
        );
        // Disassemble
        unchecked {
            leafIndex++;
        }
        leafs[leafIndex] = ManageLeaf(
            positionManager,
            false,
            "disassemble(uint256,uint256)",
            new address[](0),
            "Disassemble",
            itbDecoderAndSanitizer
        );
        // Full Disassemble
        unchecked {
            leafIndex++;
        }
        leafs[leafIndex] = ManageLeaf(
            positionManager,
            false,
            "fullDisassemble(uint256)",
            new address[](0),
            "Full Disassemble",
            itbDecoderAndSanitizer
        );
    }

    // ========================================= Fee Claiming =========================================

    function _addLeafsForFeeClaiming(ManageLeaf[] memory leafs, ERC20[] memory feeAssets) internal {
        // Approvals.
        for (uint256 i; i < feeAssets.length; ++i) {
            if (!tokenToSpenderToApprovalInTree[address(feeAssets[i])][getAddress(sourceChain, "accountantAddress")]) {
                unchecked {
                    leafIndex++;
                }
                leafs[leafIndex] = ManageLeaf(
                    address(feeAssets[i]),
                    false,
                    "approve(address,uint256)",
                    new address[](1),
                    string.concat("Approve Accountant to spend ", feeAssets[i].symbol()),
                    getAddress(sourceChain, "rawDataDecoderAndSanitizer")
                );
                leafs[leafIndex].argumentAddresses[0] = getAddress(sourceChain, "accountantAddress");
                tokenToSpenderToApprovalInTree[address(feeAssets[i])][getAddress(sourceChain, "accountantAddress")] =
                    true;
            }
        }
        // Claiming fees.
        for (uint256 i; i < feeAssets.length; ++i) {
            unchecked {
                leafIndex++;
            }
            leafs[leafIndex] = ManageLeaf(
                getAddress(sourceChain, "accountantAddress"),
                false,
                "claimFees(address)",
                new address[](1),
                string.concat("Claim fees in ", feeAssets[i].symbol()),
                getAddress(sourceChain, "rawDataDecoderAndSanitizer")
            );
            leafs[leafIndex].argumentAddresses[0] = address(feeAssets[i]);
        }
    }

    // ========================================= LayerZero =========================================

    function _addLayerZeroLeafs(ManageLeaf[] memory leafs, ERC20 asset, address oftAdapter, uint32 endpoint) internal {
        if (address(asset) != oftAdapter) {
            unchecked {
                leafIndex++;
            }
            leafs[leafIndex] = ManageLeaf(
                address(asset),
                false,
                "approve(address,uint256)",
                new address[](1),
                string.concat("Approve LayerZero to spend ", asset.symbol()),
                getAddress(sourceChain, "rawDataDecoderAndSanitizer")
            );
            leafs[leafIndex].argumentAddresses[0] = oftAdapter;
        }
        unchecked {
            leafIndex++;
        }
        leafs[leafIndex] = ManageLeaf(
            oftAdapter,
            true,
            "send((uint32,bytes32,uint256,uint256,bytes,bytes,bytes),(uint256,uint256),address)",
            new address[](3),
            string.concat("Bridge ", asset.symbol(), " to LayerZero endpoint: ", vm.toString(endpoint)),
            getAddress(sourceChain, "rawDataDecoderAndSanitizer")
        );
        leafs[leafIndex].argumentAddresses[0] = address(uint160(endpoint));
        leafs[leafIndex].argumentAddresses[1] = getAddress(sourceChain, "boringVault");
        leafs[leafIndex].argumentAddresses[2] = getAddress(sourceChain, "boringVault");
    }

    // ========================================= Compound V3 =========================================

    function _addCompoundV3Leafs(
        ManageLeaf[] memory leafs,
        ERC20[] memory collateralAssets,
        address cometAddress,
        address cometRewards
    ) internal {
        IComet comet = IComet(cometAddress);
        ERC20 baseToken = ERC20(comet.baseToken());
        // Handle base token
        unchecked {
            leafIndex++;
        }
        leafs[leafIndex] = ManageLeaf(
            address(baseToken),
            false,
            "approve(address,uint256)",
            new address[](1),
            string.concat("Approve Comet to spend ", baseToken.symbol()),
            getAddress(sourceChain, "rawDataDecoderAndSanitizer")
        );
        leafs[leafIndex].argumentAddresses[0] = cometAddress;

        // Supply base token
        unchecked {
            leafIndex++;
        }
        leafs[leafIndex] = ManageLeaf(
            cometAddress,
            false,
            "supply(address,uint256)",
            new address[](1),
            string.concat("Supply ", baseToken.symbol(), " to Comet"),
            getAddress(sourceChain, "rawDataDecoderAndSanitizer")
        );
        leafs[leafIndex].argumentAddresses[0] = address(baseToken);

        // Withdraw base token
        unchecked {
            leafIndex++;
        }
        leafs[leafIndex] = ManageLeaf(
            cometAddress,
            false,
            "withdraw(address,uint256)",
            new address[](1),
            string.concat("Withdraw ", baseToken.symbol(), " from Comet"),
            getAddress(sourceChain, "rawDataDecoderAndSanitizer")
        );
        leafs[leafIndex].argumentAddresses[0] = address(baseToken);

        // Handle collateral assets
        for (uint256 i; i < collateralAssets.length; ++i) {
            unchecked {
                leafIndex++;
            }
            leafs[leafIndex] = ManageLeaf(
                address(collateralAssets[i]),
                false,
                "approve(address,uint256)",
                new address[](1),
                string.concat("Approve Comet to spend ", collateralAssets[i].symbol()),
                getAddress(sourceChain, "rawDataDecoderAndSanitizer")
            );
            leafs[leafIndex].argumentAddresses[0] = cometAddress;

            unchecked {
                leafIndex++;
            }
            leafs[leafIndex] = ManageLeaf(
                cometAddress,
                false,
                "supply(address,uint256)",
                new address[](1),
                string.concat("Supply ", collateralAssets[i].symbol(), " to Comet"),
                getAddress(sourceChain, "rawDataDecoderAndSanitizer")
            );
            leafs[leafIndex].argumentAddresses[0] = address(collateralAssets[i]);

            unchecked {
                leafIndex++;
            }
            leafs[leafIndex] = ManageLeaf(
                cometAddress,
                false,
                "withdraw(address,uint256)",
                new address[](1),
                string.concat("Withdraw ", collateralAssets[i].symbol(), " from Comet"),
                getAddress(sourceChain, "rawDataDecoderAndSanitizer")
            );
            leafs[leafIndex].argumentAddresses[0] = address(collateralAssets[i]);
        }

        // Claim rewards.
        unchecked {
            leafIndex++;
        }
        leafs[leafIndex] = ManageLeaf(
            cometRewards,
            false,
            "claim(address,address,bool)",
            new address[](2),
            "Claim rewards from Comet",
            getAddress(sourceChain, "rawDataDecoderAndSanitizer")
        );
        leafs[leafIndex].argumentAddresses[0] = cometAddress;
        leafs[leafIndex].argumentAddresses[1] = getAddress(sourceChain, "boringVault");
    }

    // ========================================= Merkl =========================================

    function _addMerklLeafs(
        ManageLeaf[] memory leafs,
        address merklDistributor,
        address operator,
        ERC20[] memory tokensToClaim
    ) internal {
        unchecked {
            leafIndex++;
        }
        leafs[leafIndex] = ManageLeaf(
            merklDistributor,
            false,
            "toggleOperator(address,address)",
            new address[](2),
            string.concat("Allow ", vm.toString(operator), " to claim merkl rewards"),
            getAddress(sourceChain, "rawDataDecoderAndSanitizer")
        );
        leafs[leafIndex].argumentAddresses[0] = getAddress(sourceChain, "boringVault");
        leafs[leafIndex].argumentAddresses[1] = operator;
        for (uint256 i; i < tokensToClaim.length; ++i) {
            unchecked {
                leafIndex++;
            }
            leafs[leafIndex] = ManageLeaf(
                merklDistributor,
                false,
                "claim(address[],address[],uint256[],bytes32[][])",
                new address[](2),
                string.concat("Claim merkl", tokensToClaim[i].symbol(), " rewards"),
                getAddress(sourceChain, "rawDataDecoderAndSanitizer")
            );
            leafs[leafIndex].argumentAddresses[0] = getAddress(sourceChain, "boringVault");
            leafs[leafIndex].argumentAddresses[1] = address(tokensToClaim[i]);
        }
    }

    // ========================================= VELODROME =========================================
    function _addVelodromeV3Leafs(
        ManageLeaf[] memory leafs,
        address[] memory token0,
        address[] memory token1,
        address nonfungiblePositionManager,
        address[] memory gauges
    ) internal {
        require(token0.length == token1.length && token0.length == gauges.length, "Arrays must be of equal length");
        for (uint256 i; i < token0.length; ++i) {
            (token0[i], token1[i]) = token0[i] < token1[i] ? (token0[i], token1[i]) : (token1[i], token0[i]);
            // Approvals
            if (!tokenToSpenderToApprovalInTree[token0[i]][nonfungiblePositionManager]) {
                unchecked {
                    leafIndex++;
                }
                leafs[leafIndex] = ManageLeaf(
                    token0[i],
                    false,
                    "approve(address,uint256)",
                    new address[](1),
                    string.concat("Approve Velodrome NonFungible Position Manager to spend ", ERC20(token0[i]).symbol()),
                    getAddress(sourceChain, "rawDataDecoderAndSanitizer")
                );
                leafs[leafIndex].argumentAddresses[0] = nonfungiblePositionManager;
                tokenToSpenderToApprovalInTree[token0[i]][nonfungiblePositionManager] = true;
            }
            if (!tokenToSpenderToApprovalInTree[token1[i]][nonfungiblePositionManager]) {
                unchecked {
                    leafIndex++;
                }
                leafs[leafIndex] = ManageLeaf(
                    token1[i],
                    false,
                    "approve(address,uint256)",
                    new address[](1),
                    string.concat("Approve Velodrome NonFungible Position Manager to spend ", ERC20(token1[i]).symbol()),
                    getAddress(sourceChain, "rawDataDecoderAndSanitizer")
                );
                leafs[leafIndex].argumentAddresses[0] = nonfungiblePositionManager;
                tokenToSpenderToApprovalInTree[token1[i]][nonfungiblePositionManager] = true;
            }

            // Minting
            unchecked {
                leafIndex++;
            }
            leafs[leafIndex] = ManageLeaf(
                nonfungiblePositionManager,
                false,
                "mint((address,address,int24,int24,int24,uint256,uint256,uint256,uint256,address,uint256,uint160))",
                new address[](3),
                string.concat(
                    "Mint VelodromeV3 ", ERC20(token0[i]).symbol(), " ", ERC20(token1[i]).symbol(), " position"
                ),
                getAddress(sourceChain, "rawDataDecoderAndSanitizer")
            );
            leafs[leafIndex].argumentAddresses[0] = token0[i];
            leafs[leafIndex].argumentAddresses[1] = token1[i];
            leafs[leafIndex].argumentAddresses[2] = getAddress(sourceChain, "boringVault");
            // Increase liquidity
            unchecked {
                leafIndex++;
            }
            leafs[leafIndex] = ManageLeaf(
                nonfungiblePositionManager,
                false,
                "increaseLiquidity((uint256,uint256,uint256,uint256,uint256,uint256))",
                new address[](3),
                string.concat(
                    "Add liquidity to VelodromeV3 ",
                    ERC20(token0[i]).symbol(),
                    " ",
                    ERC20(token1[i]).symbol(),
                    " position"
                ),
                getAddress(sourceChain, "rawDataDecoderAndSanitizer")
            );
            leafs[leafIndex].argumentAddresses[0] = address(0);
            leafs[leafIndex].argumentAddresses[1] = token0[i];
            leafs[leafIndex].argumentAddresses[2] = token1[i];

            // Approve gauge to spend NFT.
            unchecked {
                leafIndex++;
            }
            leafs[leafIndex] = ManageLeaf(
                nonfungiblePositionManager,
                false,
                "approve(address,uint256)",
                new address[](1),
                "Approve gauge to spend VelodromeV3 position",
                getAddress(sourceChain, "rawDataDecoderAndSanitizer")
            );
            leafs[leafIndex].argumentAddresses[0] = gauges[i];
        }

        // Decrease liquidity
        unchecked {
            leafIndex++;
        }
        leafs[leafIndex] = ManageLeaf(
            nonfungiblePositionManager,
            false,
            "decreaseLiquidity((uint256,uint128,uint256,uint256,uint256))",
            new address[](0),
            "Remove liquidity from VelodromeV3 position",
            getAddress(sourceChain, "rawDataDecoderAndSanitizer")
        );
        unchecked {
            leafIndex++;
        }
        leafs[leafIndex] = ManageLeaf(
            nonfungiblePositionManager,
            false,
            "collect((uint256,address,uint128,uint128))",
            new address[](1),
            "Collect fees from VelodromeV3 position",
            getAddress(sourceChain, "rawDataDecoderAndSanitizer")
        );
        leafs[leafIndex].argumentAddresses[0] = getAddress(sourceChain, "boringVault");

        // burn
        unchecked {
            leafIndex++;
        }
        leafs[leafIndex] = ManageLeaf(
            nonfungiblePositionManager,
            false,
            "burn(uint256)",
            new address[](0),
            "Burn VelodromeV3 position",
            getAddress(sourceChain, "rawDataDecoderAndSanitizer")
        );

        for (uint256 i; i < gauges.length; ++i) {
            // Deposit into Gauge
            unchecked {
                leafIndex++;
            }
            leafs[leafIndex] = ManageLeaf(
                gauges[i],
                false,
                "deposit(uint256)",
                new address[](0),
                string.concat("Deposit into VelodromeV3 gauge ", vm.toString(gauges[i])),
                getAddress(sourceChain, "rawDataDecoderAndSanitizer")
            );
            // Withdraw from Gauge
            unchecked {
                leafIndex++;
            }
            leafs[leafIndex] = ManageLeaf(
                gauges[i],
                false,
                "withdraw(uint256)",
                new address[](0),
                string.concat("Withdraw from VelodromeV3 gauge ", vm.toString(gauges[i])),
                getAddress(sourceChain, "rawDataDecoderAndSanitizer")
            );
            // Get reward
            unchecked {
                leafIndex++;
            }
            leafs[leafIndex] = ManageLeaf(
                gauges[i],
                false,
                "getReward(uint256)",
                new address[](0),
                string.concat("Get reward from VelodromeV3 gauge ", vm.toString(gauges[i])),
                getAddress(sourceChain, "rawDataDecoderAndSanitizer")
            );
            unchecked {
                leafIndex++;
            }
            leafs[leafIndex] = ManageLeaf(
                gauges[i],
                false,
                "getReward(address)",
                new address[](1),
                string.concat("Get reward from VelodromeV3 gauge ", vm.toString(gauges[i])),
                getAddress(sourceChain, "rawDataDecoderAndSanitizer")
            );
            leafs[leafIndex].argumentAddresses[0] = getAddress(sourceChain, "boringVault");
        }
    }

    function _addVelodromeV2Leafs(
        ManageLeaf[] memory leafs,
        address[] memory token0,
        address[] memory token1,
        address router,
        address[] memory gauges
    ) internal {
        require(token0.length == token1.length && token0.length == gauges.length, "Arrays must be of equal length");

        for (uint256 i; i < token0.length; ++i) {
            (token0[i], token1[i]) = token0[i] < token1[i] ? (token0[i], token1[i]) : (token1[i], token0[i]);

            if (!tokenToSpenderToApprovalInTree[token0[i]][router]) {
                unchecked {
                    leafIndex++;
                }
                leafs[leafIndex] = ManageLeaf(
                    token0[i],
                    false,
                    "approve(address,uint256)",
                    new address[](1),
                    string.concat("Approve Velodrome Router to spend ", ERC20(token0[i]).symbol()),
                    getAddress(sourceChain, "rawDataDecoderAndSanitizer")
                );
                leafs[leafIndex].argumentAddresses[0] = router;
                tokenToSpenderToApprovalInTree[token0[i]][router] = true;
            }
            if (!tokenToSpenderToApprovalInTree[token1[i]][router]) {
                unchecked {
                    leafIndex++;
                }
                leafs[leafIndex] = ManageLeaf(
                    token1[i],
                    false,
                    "approve(address,uint256)",
                    new address[](1),
                    string.concat("Approve Velodrome Router to spend ", ERC20(token1[i]).symbol()),
                    getAddress(sourceChain, "rawDataDecoderAndSanitizer")
                );
                leafs[leafIndex].argumentAddresses[0] = router;
                tokenToSpenderToApprovalInTree[token1[i]][router] = true;
            }

            // Add liquidity
            unchecked {
                leafIndex++;
            }
            leafs[leafIndex] = ManageLeaf(
                router,
                false,
                "addLiquidity(address,address,bool,uint256,uint256,uint256,uint256,address,uint256)",
                new address[](3),
                string.concat(
                    "Add liquidity to VelodromeV2 ", ERC20(token0[i]).symbol(), "/", ERC20(token1[i]).symbol()
                ),
                getAddress(sourceChain, "rawDataDecoderAndSanitizer")
            );
            leafs[leafIndex].argumentAddresses[0] = token0[i];
            leafs[leafIndex].argumentAddresses[1] = token1[i];
            leafs[leafIndex].argumentAddresses[2] = getAddress(sourceChain, "boringVault");

            // Remove liquidity
            unchecked {
                leafIndex++;
            }
            leafs[leafIndex] = ManageLeaf(
                router,
                false,
                "removeLiquidity(address,address,bool,uint256,uint256,uint256,address,uint256)",
                new address[](3),
                string.concat(
                    "Remove liquidity from VelodromeV2 ", ERC20(token0[i]).symbol(), "/", ERC20(token1[i]).symbol()
                ),
                getAddress(sourceChain, "rawDataDecoderAndSanitizer")
            );
            leafs[leafIndex].argumentAddresses[0] = token0[i];
            leafs[leafIndex].argumentAddresses[1] = token1[i];
            leafs[leafIndex].argumentAddresses[2] = getAddress(sourceChain, "boringVault");
        }

        for (uint256 i; i < gauges.length; ++i) {
            // Approve gauge to spend staking token.
            address stakingToken = VelodromV2Gauge(gauges[i]).stakingToken();
            unchecked {
                leafIndex++;
            }
            leafs[leafIndex] = ManageLeaf(
                stakingToken,
                false,
                "approve(address,uint256)",
                new address[](1),
                string.concat("Approve VelodromeV2 Gauge to spend ", ERC20(stakingToken).symbol()),
                getAddress(sourceChain, "rawDataDecoderAndSanitizer")
            );
            leafs[leafIndex].argumentAddresses[0] = gauges[i];

            // Approve router to spend staking token.
            unchecked {
                leafIndex++;
            }
            leafs[leafIndex] = ManageLeaf(
                stakingToken,
                false,
                "approve(address,uint256)",
                new address[](1),
                string.concat("Approve Velodrome Router to spend ", ERC20(stakingToken).symbol()),
                getAddress(sourceChain, "rawDataDecoderAndSanitizer")
            );
            leafs[leafIndex].argumentAddresses[0] = router;

            // Deposit into Gauge
            unchecked {
                leafIndex++;
            }
            leafs[leafIndex] = ManageLeaf(
                gauges[i],
                false,
                "deposit(uint256)",
                new address[](0),
                string.concat("Deposit into VelodromeV2 gauge ", vm.toString(gauges[i])),
                getAddress(sourceChain, "rawDataDecoderAndSanitizer")
            );
            // Withdraw from Gauge
            unchecked {
                leafIndex++;
            }
            leafs[leafIndex] = ManageLeaf(
                gauges[i],
                false,
                "withdraw(uint256)",
                new address[](0),
                string.concat("Withdraw from VelodromeV2 gauge ", vm.toString(gauges[i])),
                getAddress(sourceChain, "rawDataDecoderAndSanitizer")
            );
            // Get reward
            unchecked {
                leafIndex++;
            }
            leafs[leafIndex] = ManageLeaf(
                gauges[i],
                false,
                "getReward(address)",
                new address[](1),
                string.concat("Get reward from VelodromeV2 gauge ", vm.toString(gauges[i])),
                getAddress(sourceChain, "rawDataDecoderAndSanitizer")
            );
            leafs[leafIndex].argumentAddresses[0] = getAddress(sourceChain, "boringVault");
        }
    }

<<<<<<< HEAD
    // ========================================= Puppet =========================================

    // TODO this does not factor in leafs where there are address argumetns that are the BoringVault address that really should be the puppet address.
    function _createPuppetLeafs(ManageLeaf[] memory leafs, address puppet)
        internal
        pure
        returns (ManageLeaf[] memory puppetLeafs)
    {
        puppetLeafs = new ManageLeaf[](leafs.length);

        // Iterate through every leaf, and
        // 1) Take the existing target and append it to the end of the argumentAddresses array.
        // 2) Change the target to the puppet contract.

        for (uint256 i; i < leafs.length; ++i) {
            puppetLeafs[i].argumentAddresses = new address[](leafs[i].argumentAddresses.length + 1);
            // Copy over argumentAddresses.
            for (uint256 j; j < leafs[i].argumentAddresses.length; ++j) {
                puppetLeafs[i].argumentAddresses[j] = leafs[i].argumentAddresses[j];
            }
            // Append the target to the end of the argumentAddresses array.
            puppetLeafs[i].argumentAddresses[leafs[i].argumentAddresses.length] = leafs[i].target;
            // Change the target to the puppet contract.
            puppetLeafs[i].target = puppet;
            // Copy over remaning values.
            puppetLeafs[i].canSendValue = leafs[i].canSendValue;
            puppetLeafs[i].signature = leafs[i].signature;
            puppetLeafs[i].description = leafs[i].description;
            puppetLeafs[i].decoderAndSanitizer = leafs[i].decoderAndSanitizer;
=======
    // ========================================= BoringVault Teller =========================================

    function _addTellerLeafs(ManageLeaf[] memory leafs, address teller, ERC20[] memory assets) internal {
        ERC20 boringVault = TellerWithMultiAssetSupport(teller).vault();

        for (uint256 i; i < assets.length; ++i) {
            // Approve BoringVault to spend all assets.
            unchecked {
                leafIndex++;
            }
            leafs[leafIndex] = ManageLeaf(
                address(assets[i]),
                false,
                "approve(address,uint256)",
                new address[](1),
                string.concat("Approve ", boringVault.name(), ", to spend ", assets[i].symbol()),
                getAddress(sourceChain, "rawDataDecoderAndSanitizer")
            );
            leafs[leafIndex].argumentAddresses[0] = address(boringVault);

            // BulkDeposit asset.
            unchecked {
                leafIndex++;
            }
            leafs[leafIndex] = ManageLeaf(
                teller,
                false,
                "bulkDeposit(address,uint256,uint256,address)",
                new address[](2),
                string.concat("Bulk deposit ", assets[i].symbol(), " into ", boringVault.name()),
                getAddress(sourceChain, "rawDataDecoderAndSanitizer")
            );
            leafs[leafIndex].argumentAddresses[0] = address(assets[i]);
            leafs[leafIndex].argumentAddresses[1] = getAddress(sourceChain, "boringVault");

            // BulkWithdraw asset.
            unchecked {
                leafIndex++;
            }
            leafs[leafIndex] = ManageLeaf(
                teller,
                false,
                "bulkWithdraw(address,uint256,uint256,address)",
                new address[](2),
                string.concat("Bulk withdraw ", assets[i].symbol(), " from ", boringVault.name()),
                getAddress(sourceChain, "rawDataDecoderAndSanitizer")
            );
            leafs[leafIndex].argumentAddresses[0] = address(assets[i]);
            leafs[leafIndex].argumentAddresses[1] = getAddress(sourceChain, "boringVault");
>>>>>>> 16ee51ba
        }
    }

    // ========================================= JSON FUNCTIONS =========================================
    // TODO this should pass in a bool or something to generate leafs indicating that we want leaf indexes printed.
    bool addLeafIndex = false;

    function _generateTestLeafs(ManageLeaf[] memory leafs, bytes32[][] memory manageTree) internal {
        string memory filePath = "./leafs/TemporaryLeafs.json";
        addLeafIndex = true;
        _generateLeafs(filePath, leafs, manageTree[manageTree.length - 1][0], manageTree);
        addLeafIndex = false;
    }
    // TODO look at how deployment json is made, and refactor this to work that way, so files dont need to be formatted.

    function _generateLeafs(
        string memory filePath,
        ManageLeaf[] memory leafs,
        bytes32 manageRoot,
        bytes32[][] memory manageTree
    ) internal {
        if (vm.exists(filePath)) {
            // Need to delete it
            vm.removeFile(filePath);
        }
        vm.writeLine(filePath, "{ \"metadata\": ");
        string[] memory composition = new string[](5);
        composition[0] = "Bytes20(DECODER_AND_SANITIZER_ADDRESS)";
        composition[1] = "Bytes20(TARGET_ADDRESS)";
        composition[2] = "Bytes1(CAN_SEND_VALUE)";
        composition[3] = "Bytes4(TARGET_FUNCTION_SELECTOR)";
        composition[4] = "Bytes{N*20}(ADDRESS_ARGUMENT_0,...,ADDRESS_ARGUMENT_N)";
        string memory metadata = "ManageRoot";
        {
            // Determine how many leafs are used.
            uint256 usedLeafCount;
            for (uint256 i; i < leafs.length; ++i) {
                if (leafs[i].target != address(0)) {
                    usedLeafCount++;
                }
            }
            vm.serializeUint(metadata, "LeafCount", usedLeafCount);
        }
        vm.serializeUint(metadata, "TreeCapacity", leafs.length);
        vm.serializeString(metadata, "DigestComposition", composition);
        vm.serializeAddress(metadata, "BoringVaultAddress", getAddress(sourceChain, "boringVault"));
        vm.serializeAddress(
            metadata, "DecoderAndSanitizerAddress", getAddress(sourceChain, "rawDataDecoderAndSanitizer")
        );
        vm.serializeAddress(metadata, "ManagerAddress", getAddress(sourceChain, "managerAddress"));
        vm.serializeAddress(metadata, "AccountantAddress", getAddress(sourceChain, "accountantAddress"));
        string memory finalMetadata = vm.serializeBytes32(metadata, "ManageRoot", manageRoot);

        vm.writeLine(filePath, finalMetadata);
        vm.writeLine(filePath, ",");
        vm.writeLine(filePath, "\"leafs\": [");

        for (uint256 i; i < leafs.length; ++i) {
            string memory leaf = "leaf";
            if (addLeafIndex) vm.serializeUint(leaf, "LeafIndex", i);
            vm.serializeAddress(leaf, "TargetAddress", leafs[i].target);
            vm.serializeAddress(leaf, "DecoderAndSanitizerAddress", leafs[i].decoderAndSanitizer);
            vm.serializeBool(leaf, "CanSendValue", leafs[i].canSendValue);
            vm.serializeString(leaf, "FunctionSignature", leafs[i].signature);
            bytes4 sel = bytes4(keccak256(abi.encodePacked(leafs[i].signature)));
            string memory selector = Strings.toHexString(uint32(sel), 4);
            vm.serializeString(leaf, "FunctionSelector", selector);
            bytes memory packedData;
            for (uint256 j; j < leafs[i].argumentAddresses.length; ++j) {
                packedData = abi.encodePacked(packedData, leafs[i].argumentAddresses[j]);
            }
            vm.serializeBytes(leaf, "PackedArgumentAddresses", packedData);
            vm.serializeAddress(leaf, "AddressArguments", leafs[i].argumentAddresses);
            bytes32 digest = keccak256(
                abi.encodePacked(leafs[i].decoderAndSanitizer, leafs[i].target, leafs[i].canSendValue, sel, packedData)
            );
            vm.serializeBytes32(leaf, "LeafDigest", digest);

            string memory finalJson = vm.serializeString(leaf, "Description", leafs[i].description);

            // vm.writeJson(finalJson, filePath);
            vm.writeLine(filePath, finalJson);
            if (i != leafs.length - 1) {
                vm.writeLine(filePath, ",");
            }
        }
        vm.writeLine(filePath, "],");

        string memory merkleTreeName = "MerkleTree";
        string[][] memory merkleTree = new string[][](manageTree.length);
        for (uint256 k; k < manageTree.length; ++k) {
            merkleTree[k] = new string[](manageTree[k].length);
        }

        for (uint256 i; i < manageTree.length; ++i) {
            for (uint256 j; j < manageTree[i].length; ++j) {
                merkleTree[i][j] = vm.toString(manageTree[i][j]);
            }
        }

        string memory finalMerkleTree;
        for (uint256 i; i < merkleTree.length; ++i) {
            string memory layer = Strings.toString(merkleTree.length - (i + 1));
            finalMerkleTree = vm.serializeString(merkleTreeName, layer, merkleTree[i]);
        }
        vm.writeLine(filePath, "\"MerkleTree\": ");
        vm.writeLine(filePath, finalMerkleTree);
        vm.writeLine(filePath, "}");
    }

    // ========================================= HELPER FUNCTIONS =========================================

    struct ManageLeaf {
        address target;
        bool canSendValue;
        string signature;
        address[] argumentAddresses;
        string description;
        address decoderAndSanitizer;
    }

    function _buildTrees(bytes32[][] memory merkleTreeIn) internal pure returns (bytes32[][] memory merkleTreeOut) {
        // We are adding another row to the merkle tree, so make merkleTreeOut be 1 longer.
        uint256 merkleTreeIn_length = merkleTreeIn.length;
        merkleTreeOut = new bytes32[][](merkleTreeIn_length + 1);
        uint256 layer_length;
        // Iterate through merkleTreeIn to copy over data.
        for (uint256 i; i < merkleTreeIn_length; ++i) {
            layer_length = merkleTreeIn[i].length;
            merkleTreeOut[i] = new bytes32[](layer_length);
            for (uint256 j; j < layer_length; ++j) {
                merkleTreeOut[i][j] = merkleTreeIn[i][j];
            }
        }

        uint256 next_layer_length;
        if (layer_length % 2 != 0) {
            next_layer_length = (layer_length + 1) / 2;
        } else {
            next_layer_length = layer_length / 2;
        }
        merkleTreeOut[merkleTreeIn_length] = new bytes32[](next_layer_length);
        uint256 count;
        for (uint256 i; i < layer_length; i += 2) {
            merkleTreeOut[merkleTreeIn_length][count] =
                _hashPair(merkleTreeIn[merkleTreeIn_length - 1][i], merkleTreeIn[merkleTreeIn_length - 1][i + 1]);
            count++;
        }

        if (next_layer_length > 1) {
            // We need to process the next layer of leaves.
            merkleTreeOut = _buildTrees(merkleTreeOut);
        }
    }

    function _generateMerkleTree(ManageLeaf[] memory manageLeafs) internal pure returns (bytes32[][] memory tree) {
        uint256 leafsLength = manageLeafs.length;
        bytes32[][] memory leafs = new bytes32[][](1);
        leafs[0] = new bytes32[](leafsLength);
        for (uint256 i; i < leafsLength; ++i) {
            bytes4 selector = bytes4(keccak256(abi.encodePacked(manageLeafs[i].signature)));
            bytes memory rawDigest = abi.encodePacked(
                manageLeafs[i].decoderAndSanitizer, manageLeafs[i].target, manageLeafs[i].canSendValue, selector
            );
            uint256 argumentAddressesLength = manageLeafs[i].argumentAddresses.length;
            for (uint256 j; j < argumentAddressesLength; ++j) {
                rawDigest = abi.encodePacked(rawDigest, manageLeafs[i].argumentAddresses[j]);
            }
            leafs[0][i] = keccak256(rawDigest);
        }
        tree = _buildTrees(leafs);
    }

    function _hashPair(bytes32 a, bytes32 b) private pure returns (bytes32) {
        return a < b ? _efficientHash(a, b) : _efficientHash(b, a);
    }

    function _efficientHash(bytes32 a, bytes32 b) private pure returns (bytes32 value) {
        /// @solidity memory-safe-assembly
        assembly {
            mstore(0x00, a)
            mstore(0x20, b)
            value := keccak256(0x00, 0x40)
        }
    }

    function _getPoolAddressFromPoolId(bytes32 poolId) internal pure returns (address) {
        return address(uint160(uint256(poolId >> 96)));
    }

    function _getProofsUsingTree(ManageLeaf[] memory manageLeafs, bytes32[][] memory tree)
        internal
        view
        returns (bytes32[][] memory proofs)
    {
        proofs = new bytes32[][](manageLeafs.length);
        for (uint256 i; i < manageLeafs.length; ++i) {
            // Generate manage proof.
            bytes4 selector = bytes4(keccak256(abi.encodePacked(manageLeafs[i].signature)));
            bytes memory rawDigest = abi.encodePacked(
                getAddress(sourceChain, "rawDataDecoderAndSanitizer"),
                manageLeafs[i].target,
                manageLeafs[i].canSendValue,
                selector
            );
            uint256 argumentAddressesLength = manageLeafs[i].argumentAddresses.length;
            for (uint256 j; j < argumentAddressesLength; ++j) {
                rawDigest = abi.encodePacked(rawDigest, manageLeafs[i].argumentAddresses[j]);
            }
            bytes32 leaf = keccak256(rawDigest);
            proofs[i] = _generateProof(leaf, tree);
        }
    }

    function _generateProof(bytes32 leaf, bytes32[][] memory tree) internal pure returns (bytes32[] memory proof) {
        // The length of each proof is the height of the tree - 1.
        uint256 tree_length = tree.length;
        proof = new bytes32[](tree_length - 1);

        // Build the proof
        for (uint256 i; i < tree_length - 1; ++i) {
            // For each layer we need to find the leaf.
            for (uint256 j; j < tree[i].length; ++j) {
                if (leaf == tree[i][j]) {
                    // We have found the leaf, so now figure out if the proof needs the next leaf or the previous one.
                    proof[i] = j % 2 == 0 ? tree[i][j + 1] : tree[i][j - 1];
                    leaf = _hashPair(leaf, proof[i]);
                    break;
                } else if (j == tree[i].length - 1) {
                    // We have reached the end of the layer and have not found the leaf.
                    revert("Leaf not found in tree");
                }
            }
        }
    }
}

interface IMB {
    struct MarketParams {
        address loanToken;
        address collateralToken;
        address oracle;
        address irm;
        uint256 lltv;
    }

    function idToMarketParams(bytes32 id) external view returns (MarketParams memory);
}

interface PendleMarket {
    function readTokens() external view returns (address, address, address);
}

interface PendleSy {
    function getTokensIn() external view returns (address[] memory);
    function getTokensOut() external view returns (address[] memory);
    function assetInfo() external view returns (uint8, ERC20, uint8);
}

interface UniswapV3Pool {
    function token0() external view returns (address);
    function token1() external view returns (address);
    function fee() external view returns (uint24);
}

interface CurvePool {
    function coins(uint256 i) external view returns (address);
}

interface BalancerVault {
    function getPoolTokens(bytes32) external view returns (ERC20[] memory, uint256[] memory, uint256);
}

interface VelodromV2Gauge {
    function stakingToken() external view returns (address);
}<|MERGE_RESOLUTION|>--- conflicted
+++ resolved
@@ -4031,7 +4031,6 @@
         }
     }
 
-<<<<<<< HEAD
     // ========================================= Puppet =========================================
 
     // TODO this does not factor in leafs where there are address argumetns that are the BoringVault address that really should be the puppet address.
@@ -4061,7 +4060,9 @@
             puppetLeafs[i].signature = leafs[i].signature;
             puppetLeafs[i].description = leafs[i].description;
             puppetLeafs[i].decoderAndSanitizer = leafs[i].decoderAndSanitizer;
-=======
+        }
+    }
+
     // ========================================= BoringVault Teller =========================================
 
     function _addTellerLeafs(ManageLeaf[] memory leafs, address teller, ERC20[] memory assets) internal {
@@ -4111,7 +4112,6 @@
             );
             leafs[leafIndex].argumentAddresses[0] = address(assets[i]);
             leafs[leafIndex].argumentAddresses[1] = getAddress(sourceChain, "boringVault");
->>>>>>> 16ee51ba
         }
     }
 
