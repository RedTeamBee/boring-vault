--- conflicted
+++ resolved
@@ -4031,7 +4031,6 @@
         }
     }
 
-<<<<<<< HEAD
     // ========================================= Karak =========================================
 
     function _addKarakLeafs(ManageLeaf[] memory leafs, address vaultSupervisor, address vault) internal {
@@ -4136,7 +4135,8 @@
         leafs[leafIndex].argumentAddresses[1] = address(0); // Delegation not implemented yet.
         leafs[leafIndex].argumentAddresses[2] = vault;
         leafs[leafIndex].argumentAddresses[3] = getAddress(sourceChain, "boringVault");
-=======
+    }
+
     // ========================================= BoringVault Teller =========================================
 
     function _addTellerLeafs(ManageLeaf[] memory leafs, address teller, ERC20[] memory assets) internal {
@@ -4187,7 +4187,6 @@
             leafs[leafIndex].argumentAddresses[0] = address(assets[i]);
             leafs[leafIndex].argumentAddresses[1] = getAddress(sourceChain, "boringVault");
         }
->>>>>>> 16ee51ba
     }
 
     // ========================================= JSON FUNCTIONS =========================================
