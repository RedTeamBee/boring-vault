pragma solidity 0.8.21;

import {ERC20} from "@solmate/tokens/ERC20.sol";
import {AddressToBytes32Lib} from "src/helper/AddressToBytes32Lib.sol";
import {ChainValues} from "test/resources/ChainValues.sol";
import {Strings} from "lib/openzeppelin-contracts/contracts/utils/Strings.sol";
import {ERC4626} from "@solmate/tokens/ERC4626.sol";
import {Address} from "@openzeppelin/contracts/utils/Address.sol";
import {IComet} from "src/interfaces/IComet.sol";
import {TellerWithMultiAssetSupport} from "src/base/Roles/TellerWithMultiAssetSupport.sol";
import {BaseDecoderAndSanitizer} from "src/base/DecodersAndSanitizers/BaseDecoderAndSanitizer.sol";
import "forge-std/Base.sol";

contract MerkleTreeHelper is CommonBase, ChainValues {
    using Address for address;

    string public sourceChain;
    uint256 leafIndex = type(uint256).max;

    mapping(address => mapping(address => bool)) public tokenToSpenderToApprovalInTree;
    mapping(address => mapping(address => bool)) public oneInchSellTokenToBuyTokenToInTree;

    function setSourceChainName(string memory _chain) internal {
        sourceChain = _chain;
    }

    // ========================================= 1Inch =========================================

    enum SwapKind {
        BuyAndSell,
        Sell
    }

    function _addLeafsFor1InchGeneralSwapping(
        ManageLeaf[] memory leafs,
        address[] memory assets,
        SwapKind[] memory kind
    ) internal {
        require(assets.length == kind.length, "Arrays must be of equal length");
        for (uint256 i; i < assets.length; ++i) {
            // Add approval leaf if not already added
            if (!tokenToSpenderToApprovalInTree[assets[i]][getAddress(sourceChain, "aggregationRouterV5")]) {
                unchecked {
                    leafIndex++;
                }
                leafs[leafIndex] = ManageLeaf(
                    assets[i],
                    false,
                    "approve(address,uint256)",
                    new address[](1),
                    string.concat("Approve 1Inch router to spend ", ERC20(assets[i]).symbol()),
                    getAddress(sourceChain, "rawDataDecoderAndSanitizer")
                );
                leafs[leafIndex].argumentAddresses[0] = getAddress(sourceChain, "aggregationRouterV5");
                tokenToSpenderToApprovalInTree[assets[i]][getAddress(sourceChain, "aggregationRouterV5")] = true;
            }
            // Iterate through the list again.
            for (uint256 j; j < assets.length; ++j) {
                // Skip if we are on the same index
                if (i == j) {
                    continue;
                }
                if (!oneInchSellTokenToBuyTokenToInTree[assets[i]][assets[j]] && kind[j] != SwapKind.Sell) {
                    // Add sell swap.
                    unchecked {
                        leafIndex++;
                    }
                    leafs[leafIndex] = ManageLeaf(
                        getAddress(sourceChain, "aggregationRouterV5"),
                        false,
                        "swap(address,(address,address,address,address,uint256,uint256,uint256),bytes,bytes)",
                        new address[](5),
                        string.concat(
                            "Swap ",
                            ERC20(assets[i]).symbol(),
                            " for ",
                            ERC20(assets[j]).symbol(),
                            " using 1inch router"
                        ),
                        getAddress(sourceChain, "rawDataDecoderAndSanitizer")
                    );
                    leafs[leafIndex].argumentAddresses[0] = getAddress(sourceChain, "oneInchExecutor");
                    leafs[leafIndex].argumentAddresses[1] = assets[i];
                    leafs[leafIndex].argumentAddresses[2] = assets[j];
                    leafs[leafIndex].argumentAddresses[3] = getAddress(sourceChain, "oneInchExecutor");
                    leafs[leafIndex].argumentAddresses[4] = getAddress(sourceChain, "boringVault");
                    oneInchSellTokenToBuyTokenToInTree[assets[i]][assets[j]] = true;
                }

                if (kind[i] == SwapKind.BuyAndSell && !oneInchSellTokenToBuyTokenToInTree[assets[j]][assets[i]]) {
                    // Add buy swap.
                    unchecked {
                        leafIndex++;
                    }
                    leafs[leafIndex] = ManageLeaf(
                        getAddress(sourceChain, "aggregationRouterV5"),
                        false,
                        "swap(address,(address,address,address,address,uint256,uint256,uint256),bytes,bytes)",
                        new address[](5),
                        string.concat(
                            "Swap ",
                            ERC20(assets[j]).symbol(),
                            " for ",
                            ERC20(assets[i]).symbol(),
                            " using 1inch router"
                        ),
                        getAddress(sourceChain, "rawDataDecoderAndSanitizer")
                    );
                    leafs[leafIndex].argumentAddresses[0] = getAddress(sourceChain, "oneInchExecutor");
                    leafs[leafIndex].argumentAddresses[1] = assets[j];
                    leafs[leafIndex].argumentAddresses[2] = assets[i];
                    leafs[leafIndex].argumentAddresses[3] = getAddress(sourceChain, "oneInchExecutor");
                    leafs[leafIndex].argumentAddresses[4] = getAddress(sourceChain, "boringVault");
                    oneInchSellTokenToBuyTokenToInTree[assets[j]][assets[i]] = true;
                }
            }
        }
    }

    function _addLeafsFor1InchUniswapV3Swapping(ManageLeaf[] memory leafs, address pool) internal {
        UniswapV3Pool uniswapV3Pool = UniswapV3Pool(pool);
        address token0 = uniswapV3Pool.token0();
        address token1 = uniswapV3Pool.token1();
        // Add approval leaf if not already added
        if (!tokenToSpenderToApprovalInTree[token0][getAddress(sourceChain, "aggregationRouterV5")]) {
            unchecked {
                leafIndex++;
            }
            leafs[leafIndex] = ManageLeaf(
                token0,
                false,
                "approve(address,uint256)",
                new address[](1),
                string.concat("Approve 1Inch router to spend ", ERC20(token0).symbol()),
                getAddress(sourceChain, "rawDataDecoderAndSanitizer")
            );
            leafs[leafIndex].argumentAddresses[0] = getAddress(sourceChain, "aggregationRouterV5");
            tokenToSpenderToApprovalInTree[token0][getAddress(sourceChain, "aggregationRouterV5")] = true;
        }
        if (!tokenToSpenderToApprovalInTree[token1][getAddress(sourceChain, "aggregationRouterV5")]) {
            unchecked {
                leafIndex++;
            }
            leafs[leafIndex] = ManageLeaf(
                token1,
                false,
                "approve(address,uint256)",
                new address[](1),
                string.concat("Approve 1Inch router to spend ", ERC20(token1).symbol()),
                getAddress(sourceChain, "rawDataDecoderAndSanitizer")
            );
            leafs[leafIndex].argumentAddresses[0] = getAddress(sourceChain, "aggregationRouterV5");
            tokenToSpenderToApprovalInTree[token1][getAddress(sourceChain, "aggregationRouterV5")] = true;
        }
        uint256 feeInBps = uniswapV3Pool.fee() / 100;
        unchecked {
            leafIndex++;
        }
        leafs[leafIndex] = ManageLeaf(
            getAddress(sourceChain, "aggregationRouterV5"),
            false,
            "uniswapV3Swap(uint256,uint256,uint256[])",
            new address[](1),
            string.concat(
                "Swap between ",
                ERC20(token0).symbol(),
                " and ",
                ERC20(token1).symbol(),
                " with ",
                vm.toString(feeInBps),
                " bps fee on UniswapV3 using 1inch router"
            ),
            getAddress(sourceChain, "rawDataDecoderAndSanitizer")
        );
        leafs[leafIndex].argumentAddresses[0] = pool;
    }

    // ========================================= Curve/Convex =========================================
    // TODO need to use this in the test suite.
    function _addCurveLeafs(ManageLeaf[] memory leafs, address poolAddress, uint256 coinCount, address gauge)
        internal
    {
        CurvePool pool = CurvePool(poolAddress);
        ERC20[] memory coins = new ERC20[](coinCount);

        // Approve pool to spend tokens.
        for (uint256 i; i < coinCount; i++) {
            coins[i] = ERC20(pool.coins(i));
            // Approvals.
            if (!tokenToSpenderToApprovalInTree[address(coins[i])][poolAddress]) {
                unchecked {
                    leafIndex++;
                }
                leafs[leafIndex] = ManageLeaf(
                    address(coins[i]),
                    false,
                    "approve(address,uint256)",
                    new address[](1),
                    string.concat("Approve Curve pool to spend ", coins[i].symbol()),
                    getAddress(sourceChain, "rawDataDecoderAndSanitizer")
                );
                leafs[leafIndex].argumentAddresses[0] = poolAddress;
                tokenToSpenderToApprovalInTree[address(coins[i])][poolAddress] = true;
            }
        }

        // Add liquidity.
        unchecked {
            leafIndex++;
        }
        leafs[leafIndex] = ManageLeaf(
            poolAddress,
            false,
            "add_liquidity(uint256[],uint256)",
            new address[](0),
            string.concat("Add liquidity to Curve pool"),
            getAddress(sourceChain, "rawDataDecoderAndSanitizer")
        );

        // Remove liquidity.
        unchecked {
            leafIndex++;
        }
        leafs[leafIndex] = ManageLeaf(
            poolAddress,
            false,
            "remove_liquidity(uint256,uint256[])",
            new address[](0),
            string.concat("Remove liquidity from Curve pool"),
            getAddress(sourceChain, "rawDataDecoderAndSanitizer")
        );

        if (gauge != address(0)) {
            // Deposit into gauge.
            unchecked {
                leafIndex++;
            }
            leafs[leafIndex] = ManageLeaf(
                gauge,
                false,
                "deposit(uint256,address)",
                new address[](1),
                string.concat("Deposit into Curve gauge"),
                getAddress(sourceChain, "rawDataDecoderAndSanitizer")
            );
            leafs[leafIndex].argumentAddresses[0] = getAddress(sourceChain, "boringVault");

            // Withdraw from gauge.
            unchecked {
                leafIndex++;
            }
            leafs[leafIndex] = ManageLeaf(
                gauge,
                false,
                "withdraw(uint256)",
                new address[](0),
                string.concat("Withdraw from Curve gauge"),
                getAddress(sourceChain, "rawDataDecoderAndSanitizer")
            );

            // Claim rewards.
            unchecked {
                leafIndex++;
            }
            leafs[leafIndex] = ManageLeaf(
                gauge,
                false,
                "claim_rewards(address)",
                new address[](1),
                string.concat("Claim rewards from Curve gauge"),
                getAddress(sourceChain, "rawDataDecoderAndSanitizer")
            );
            leafs[leafIndex].argumentAddresses[0] = getAddress(sourceChain, "boringVault");
        }
    }

    function _addConvexLeafs(ManageLeaf[] memory leafs, ERC20 token, address rewardsContract) internal {
        // Approve convexCurveMainnetBooster to spend lp tokens.
        if (!tokenToSpenderToApprovalInTree[address(token)][getAddress(sourceChain, "convexCurveMainnetBooster")]) {
            unchecked {
                leafIndex++;
            }
            leafs[leafIndex] = ManageLeaf(
                address(token),
                false,
                "approve(address,uint256)",
                new address[](1),
                string.concat("Approve Convex Curve Mainnet Booster to spend ", token.symbol()),
                getAddress(sourceChain, "rawDataDecoderAndSanitizer")
            );
            leafs[leafIndex].argumentAddresses[0] = getAddress(sourceChain, "convexCurveMainnetBooster");
            tokenToSpenderToApprovalInTree[address(token)][getAddress(sourceChain, "convexCurveMainnetBooster")] = true;
        }

        // Deposit into convexCurveMainnetBooster.
        unchecked {
            leafIndex++;
        }
        leafs[leafIndex] = ManageLeaf(
            getAddress(sourceChain, "convexCurveMainnetBooster"),
            false,
            "deposit(uint256,uint256,bool)",
            new address[](0),
            "Deposit into Convex Curve Mainnet Booster",
            getAddress(sourceChain, "rawDataDecoderAndSanitizer")
        );

        // Withdraw from rewardsContract.
        unchecked {
            leafIndex++;
        }
        leafs[leafIndex] = ManageLeaf(
            rewardsContract,
            false,
            "withdrawAndUnwrap(uint256,bool)",
            new address[](0),
            "Withdraw and unwrap from Convex Curve Rewards Contract",
            getAddress(sourceChain, "rawDataDecoderAndSanitizer")
        );

        // Get rewards from rewardsContract.
        unchecked {
            leafIndex++;
        }
        leafs[leafIndex] = ManageLeaf(
            rewardsContract,
            false,
            "getReward(address,bool)",
            new address[](1),
            "Get rewards from Convex Curve Rewards Contract",
            getAddress(sourceChain, "rawDataDecoderAndSanitizer")
        );
        leafs[leafIndex].argumentAddresses[0] = getAddress(sourceChain, "boringVault");
    }

    function _addLeafsForCurveSwapping(ManageLeaf[] memory leafs, address curvePool) internal {
        CurvePool pool = CurvePool(curvePool);
        ERC20 coins0 = ERC20(pool.coins(0));
        ERC20 coins1 = ERC20(pool.coins(1));
        // Approvals.
        unchecked {
            leafIndex++;
        }
        leafs[leafIndex] = ManageLeaf(
            address(coins0),
            false,
            "approve(address,uint256)",
            new address[](1),
            string.concat("Approve Curve ", coins0.symbol(), "/", coins1.symbol(), " pool to spend ", coins0.symbol()),
            getAddress(sourceChain, "rawDataDecoderAndSanitizer")
        );
        leafs[leafIndex].argumentAddresses[0] = curvePool;
        unchecked {
            leafIndex++;
        }
        leafs[leafIndex] = ManageLeaf(
            address(coins1),
            false,
            "approve(address,uint256)",
            new address[](1),
            string.concat("Approve Curve ", coins0.symbol(), "/", coins1.symbol(), " pool to spend ", coins1.symbol()),
            getAddress(sourceChain, "rawDataDecoderAndSanitizer")
        );
        leafs[leafIndex].argumentAddresses[0] = curvePool;
        // Swapping.
        unchecked {
            leafIndex++;
        }
        leafs[leafIndex] = ManageLeaf(
            curvePool,
            false,
            "exchange(int128,int128,uint256,uint256)",
            new address[](0),
            string.concat("Swap using Curve ", coins0.symbol(), "/", coins1.symbol(), " pool"),
            getAddress(sourceChain, "rawDataDecoderAndSanitizer")
        );
    }

    function _addLeafsForCurveSwapping3Pool(ManageLeaf[] memory leafs, address curvePool) internal {
        CurvePool pool = CurvePool(curvePool);
        ERC20 coins0 = ERC20(pool.coins(0));
        ERC20 coins1 = ERC20(pool.coins(1));
        ERC20 coins2 = ERC20(pool.coins(2));
        // Approvals.
        unchecked {
            leafIndex++;
        }
        leafs[leafIndex] = ManageLeaf(
            address(coins0),
            false,
            "approve(address,uint256)",
            new address[](1),
            string.concat(
                "Approve Curve ",
                coins0.symbol(),
                "/",
                coins1.symbol(),
                "/",
                coins2.symbol(),
                " pool to spend ",
                coins0.symbol()
            ),
            getAddress(sourceChain, "rawDataDecoderAndSanitizer")
        );
        leafs[leafIndex].argumentAddresses[0] = curvePool;
        unchecked {
            leafIndex++;
        }
        leafs[leafIndex] = ManageLeaf(
            address(coins1),
            false,
            "approve(address,uint256)",
            new address[](1),
            string.concat(
                "Approve Curve ",
                coins0.symbol(),
                "/",
                coins1.symbol(),
                "/",
                coins2.symbol(),
                " pool to spend ",
                coins1.symbol()
            ),
            getAddress(sourceChain, "rawDataDecoderAndSanitizer")
        );
        leafs[leafIndex].argumentAddresses[0] = curvePool;

        unchecked {
            leafIndex++;
        }
        leafs[leafIndex] = ManageLeaf(
            address(coins2),
            false,
            "approve(address,uint256)",
            new address[](1),
            string.concat(
                "Approve Curve ",
                coins0.symbol(),
                "/",
                coins1.symbol(),
                "/",
                coins2.symbol(),
                " pool to spend ",
                coins2.symbol()
            ),
            getAddress(sourceChain, "rawDataDecoderAndSanitizer")
        );
        leafs[leafIndex].argumentAddresses[0] = curvePool;
        // Swapping.
        unchecked {
            leafIndex++;
        }
        leafs[leafIndex] = ManageLeaf(
            curvePool,
            false,
            "exchange(int128,int128,uint256,uint256)",
            new address[](0),
            string.concat("Swap using Curve ", coins0.symbol(), "/", coins1.symbol(), "/", coins2.symbol(), " pool"),
            getAddress(sourceChain, "rawDataDecoderAndSanitizer")
        );
    }

    // ========================================= Usual Money =========================================

    function _addUsualMoneyLeafs(ManageLeaf[] memory leafs) internal {
        ERC20 Usd0 = getERC20(sourceChain, "USD0");
        ERC20 Usd0PP = getERC20(sourceChain, "USD0_plus");

        // Approve Usd0PP to spend Usd0.
        unchecked {
            leafIndex++;
        }
        leafs[leafIndex] = ManageLeaf(
            address(Usd0),
            false,
            "approve(address,uint256)",
            new address[](1),
            string.concat("Approve Usd0PP to spend ", Usd0.symbol()),
            getAddress(sourceChain, "rawDataDecoderAndSanitizer")
        );
        leafs[leafIndex].argumentAddresses[0] = address(Usd0PP);

        // Call mint on Usd0PP.
        unchecked {
            leafIndex++;
        }
        leafs[leafIndex] = ManageLeaf(
            address(Usd0PP),
            false,
            "mint(uint256)",
            new address[](0),
            string.concat("Mint Usd0PP"),
            getAddress(sourceChain, "rawDataDecoderAndSanitizer")
        );

        // Call unwrap on Usd0PP.
        unchecked {
            leafIndex++;
        }
        leafs[leafIndex] = ManageLeaf(
            address(Usd0PP),
            false,
            "unwrap()",
            new address[](0),
            string.concat("Unwrap Usd0PP"),
            getAddress(sourceChain, "rawDataDecoderAndSanitizer")
        );
    }

    // ========================================= Treehouse =========================================

    function _addTreehouseLeafs(
        ManageLeaf[] memory leafs,
        ERC20[] memory routerTokensIn,
        address router,
        address redemptionContract,
        ERC20 tAsset,
        address poolAddress,
        uint256 coinCount,
        address gauge
    ) internal {
        for (uint256 i; i < routerTokensIn.length; ++i) {
            // Approve Treehouse Router to spend tokens in.
            unchecked {
                leafIndex++;
            }
            leafs[leafIndex] = ManageLeaf(
                address(routerTokensIn[i]),
                false,
                "approve(address,uint256)",
                new address[](1),
                string.concat("Approve Treehouse Router to spend ", routerTokensIn[i].symbol()),
                getAddress(sourceChain, "rawDataDecoderAndSanitizer")
            );
            leafs[leafIndex].argumentAddresses[0] = router;

            // Deposit into Treehouse contract using router.
            unchecked {
                leafIndex++;
            }
            leafs[leafIndex] = ManageLeaf(
                router,
                false,
                "deposit(address,uint256)",
                new address[](1),
                string.concat("Deposit into Treehouse contract using router with ", routerTokensIn[i].symbol()),
                getAddress(sourceChain, "rawDataDecoderAndSanitizer")
            );
            leafs[leafIndex].argumentAddresses[0] = address(routerTokensIn[i]);
        }

        // Approve redemption contract to spend tAsset.
        unchecked {
            leafIndex++;
        }
        leafs[leafIndex] = ManageLeaf(
            address(tAsset),
            false,
            "approve(address,uint256)",
            new address[](1),
            string.concat("Approve redemption contract to spend ", tAsset.symbol()),
            getAddress(sourceChain, "rawDataDecoderAndSanitizer")
        );
        leafs[leafIndex].argumentAddresses[0] = redemptionContract;

        // Redeem tAsset.
        unchecked {
            leafIndex++;
        }
        leafs[leafIndex] = ManageLeaf(
            redemptionContract,
            false,
            "redeem(uint96)",
            new address[](0),
            string.concat("Redeem ", tAsset.symbol()),
            getAddress(sourceChain, "rawDataDecoderAndSanitizer")
        );

        // Finalize redeem.
        unchecked {
            leafIndex++;
        }
        leafs[leafIndex] = ManageLeaf(
            redemptionContract,
            false,
            "finalizeRedeem(uint256)",
            new address[](0),
            string.concat("Finalize redeem ", tAsset.symbol()),
            getAddress(sourceChain, "rawDataDecoderAndSanitizer")
        );

        _addCurveLeafs(leafs, poolAddress, coinCount, gauge);
    }

    // ========================================= StandardBridge =========================================

    error StandardBridge__LocalAndRemoteTokensLengthMismatch();

    function _addStandardBridgeLeafs(
        ManageLeaf[] memory leafs,
        string memory destination,
        address destinationCrossDomainMessenger,
        address sourceResolvedDelegate,
        address sourceStandardBridge,
        address sourcePortal,
        ERC20[] memory localTokens,
        ERC20[] memory remoteTokens
    ) internal virtual {
        if (localTokens.length != remoteTokens.length) {
            revert StandardBridge__LocalAndRemoteTokensLengthMismatch();
        }
        // Approvals
        for (uint256 i; i < localTokens.length; i++) {
            unchecked {
                leafIndex++;
            }
            leafs[leafIndex] = ManageLeaf(
                address(localTokens[i]),
                false,
                "approve(address,uint256)",
                new address[](1),
                string.concat("Approve StandardBridge to spend ", localTokens[i].symbol()),
                getAddress(sourceChain, "rawDataDecoderAndSanitizer")
            );
            leafs[leafIndex].argumentAddresses[0] = sourceStandardBridge;
        }

        // ERC20 bridge leafs.
        for (uint256 i; i < localTokens.length; i++) {
            unchecked {
                leafIndex++;
            }
            leafs[leafIndex] = ManageLeaf(
                sourceStandardBridge,
                false,
                "bridgeERC20To(address,address,address,uint256,uint32,bytes)",
                new address[](3),
                string.concat("Bridge ", localTokens[i].symbol(), " from ", sourceChain, " to ", destination),
                getAddress(sourceChain, "rawDataDecoderAndSanitizer")
            );
            leafs[leafIndex].argumentAddresses[0] = address(localTokens[i]);
            leafs[leafIndex].argumentAddresses[1] = address(remoteTokens[i]);
            leafs[leafIndex].argumentAddresses[2] = getAddress(sourceChain, "boringVault");
        }

        if (keccak256(abi.encode(sourceChain)) == keccak256(abi.encode(mantle))) {
            // Mantle uses a nonstand `bridgeETHTo` function on their L2.
            // Bridge ETH.
            unchecked {
                leafIndex++;
            }
            leafs[leafIndex] = ManageLeaf(
                sourceStandardBridge,
                false,
                "bridgeETHTo(uint256,address,uint32,bytes)",
                new address[](1),
                string.concat("Bridge ETH from ", sourceChain, " to ", destination),
                getAddress(sourceChain, "rawDataDecoderAndSanitizer")
            );
            leafs[leafIndex].argumentAddresses[0] = getAddress(sourceChain, "boringVault");
        } else {
            // Bridge ETH.
            unchecked {
                leafIndex++;
            }
            leafs[leafIndex] = ManageLeaf(
                sourceStandardBridge,
                true,
                "bridgeETHTo(address,uint32,bytes)",
                new address[](1),
                string.concat("Bridge ETH from ", sourceChain, " to ", destination),
                getAddress(sourceChain, "rawDataDecoderAndSanitizer")
            );
            leafs[leafIndex].argumentAddresses[0] = getAddress(sourceChain, "boringVault");
        }

        // If we are generating leafs for some L2 back to mainnet, these leafs are not needed.
        if (keccak256(abi.encode(destination)) != keccak256(abi.encode(mainnet))) {
            if (keccak256(abi.encode(destination)) == keccak256(abi.encode(mantle))) {
                // Prove withdrawal transaction.
                unchecked {
                    leafIndex++;
                }
                leafs[leafIndex] = ManageLeaf(
                    sourcePortal,
                    false,
                    "proveWithdrawalTransaction((uint256,address,address,uint256,uint256,uint256,bytes),uint256,(bytes32,bytes32,bytes32,bytes32),bytes[])",
                    new address[](2),
                    string.concat("Prove withdrawal transaction from ", destination, " to ", sourceChain),
                    getAddress(sourceChain, "rawDataDecoderAndSanitizer")
                );
                leafs[leafIndex].argumentAddresses[0] = destinationCrossDomainMessenger;
                leafs[leafIndex].argumentAddresses[1] = sourceResolvedDelegate;

                // Finalize withdrawal transaction.
                unchecked {
                    leafIndex++;
                }
                leafs[leafIndex] = ManageLeaf(
                    sourcePortal,
                    false,
                    "finalizeWithdrawalTransaction((uint256,address,address,uint256,uint256,uint256,bytes))",
                    new address[](2),
                    string.concat("Finalize withdrawal transaction from ", destination, " to ", sourceChain),
                    getAddress(sourceChain, "rawDataDecoderAndSanitizer")
                );
                leafs[leafIndex].argumentAddresses[0] = destinationCrossDomainMessenger;
                leafs[leafIndex].argumentAddresses[1] = sourceResolvedDelegate;
            } else {
                // Prove withdrawal transaction.
                unchecked {
                    leafIndex++;
                }
                leafs[leafIndex] = ManageLeaf(
                    sourcePortal,
                    false,
                    "proveWithdrawalTransaction((uint256,address,address,uint256,uint256,bytes),uint256,(bytes32,bytes32,bytes32,bytes32),bytes[])",
                    new address[](2),
                    string.concat("Prove withdrawal transaction from ", destination, " to ", sourceChain),
                    getAddress(sourceChain, "rawDataDecoderAndSanitizer")
                );
                leafs[leafIndex].argumentAddresses[0] = destinationCrossDomainMessenger;
                leafs[leafIndex].argumentAddresses[1] = sourceResolvedDelegate;

                // Finalize withdrawal transaction.
                unchecked {
                    leafIndex++;
                }
                leafs[leafIndex] = ManageLeaf(
                    sourcePortal,
                    false,
                    "finalizeWithdrawalTransaction((uint256,address,address,uint256,uint256,bytes))",
                    new address[](2),
                    string.concat("Finalize withdrawal transaction from ", destination, " to ", sourceChain),
                    getAddress(sourceChain, "rawDataDecoderAndSanitizer")
                );
                leafs[leafIndex].argumentAddresses[0] = destinationCrossDomainMessenger;
                leafs[leafIndex].argumentAddresses[1] = sourceResolvedDelegate;
            }
        }
    }

    function _addLidoStandardBridgeLeafs(
        ManageLeaf[] memory leafs,
        string memory destination,
        address destinationCrossDomainMessenger,
        address sourceResolvedDelegate,
        address sourceStandardBridge,
        address sourcePortal
    ) internal virtual {
        ERC20 localToken = getERC20(sourceChain, "WSTETH");
        ERC20 remoteToken = getERC20(destination, "WSTETH");
        if (keccak256(abi.encode(sourceChain)) == keccak256(abi.encode(mainnet))) {
            // Approvals
            unchecked {
                leafIndex++;
            }
            leafs[leafIndex] = ManageLeaf(
                address(localToken),
                false,
                "approve(address,uint256)",
                new address[](1),
                string.concat("Approve StandardBridge to spend ", localToken.symbol()),
                getAddress(sourceChain, "rawDataDecoderAndSanitizer")
            );
            leafs[leafIndex].argumentAddresses[0] = sourceStandardBridge;

            // ERC20 bridge leafs.
            unchecked {
                leafIndex++;
            }
            leafs[leafIndex] = ManageLeaf(
                sourceStandardBridge,
                false,
                "depositERC20To(address,address,address,uint256,uint32,bytes)",
                new address[](3),
                string.concat("Bridge ", localToken.symbol(), " from ", sourceChain, " to ", destination),
                getAddress(sourceChain, "rawDataDecoderAndSanitizer")
            );
            leafs[leafIndex].argumentAddresses[0] = address(localToken);
            leafs[leafIndex].argumentAddresses[1] = address(remoteToken);
            leafs[leafIndex].argumentAddresses[2] = getAddress(sourceChain, "boringVault");

            // Prove withdrawal transaction.
            unchecked {
                leafIndex++;
            }
            leafs[leafIndex] = ManageLeaf(
                sourcePortal,
                false,
                "proveWithdrawalTransaction((uint256,address,address,uint256,uint256,bytes),uint256,(bytes32,bytes32,bytes32,bytes32),bytes[])",
                new address[](2),
                string.concat("Prove withdrawal transaction from ", destination, " to ", sourceChain),
                getAddress(sourceChain, "rawDataDecoderAndSanitizer")
            );
            leafs[leafIndex].argumentAddresses[0] = destinationCrossDomainMessenger;
            leafs[leafIndex].argumentAddresses[1] = sourceResolvedDelegate;

            // Finalize withdrawal transaction.
            unchecked {
                leafIndex++;
            }
            leafs[leafIndex] = ManageLeaf(
                sourcePortal,
                false,
                "finalizeWithdrawalTransaction((uint256,address,address,uint256,uint256,bytes))",
                new address[](2),
                string.concat("Finalize withdrawal transaction from ", destination, " to ", sourceChain),
                getAddress(sourceChain, "rawDataDecoderAndSanitizer")
            );
            leafs[leafIndex].argumentAddresses[0] = destinationCrossDomainMessenger;
            leafs[leafIndex].argumentAddresses[1] = sourceResolvedDelegate;
        } else if (keccak256(abi.encode(destination)) == keccak256(abi.encode(mainnet))) {
            // We are bridging back to mainnet.
            // Approve L2 ERC20 Token Bridge to spent wstETH.
            unchecked {
                leafIndex++;
            }
            leafs[leafIndex] = ManageLeaf(
                address(localToken),
                false,
                "approve(address,uint256)",
                new address[](1),
                string.concat("Approve L2 ERC20 Token Bridge to spend ", localToken.symbol()),
                getAddress(sourceChain, "rawDataDecoderAndSanitizer")
            );
            leafs[leafIndex].argumentAddresses[0] = sourceStandardBridge;

            // call withdrawTo.
            unchecked {
                leafIndex++;
            }
            leafs[leafIndex] = ManageLeaf(
                sourceStandardBridge,
                false,
                "withdrawTo(address,address,uint256,uint32,bytes)",
                new address[](2),
                string.concat("Withdraw wstETH to ", destination),
                getAddress(sourceChain, "rawDataDecoderAndSanitizer")
            );
            leafs[leafIndex].argumentAddresses[0] = address(localToken);
            leafs[leafIndex].argumentAddresses[1] = getAddress(sourceChain, "boringVault");
        }
    }

    // ========================================= Arbitrum Native Bridge =========================================

    /// @notice When sourceChain is arbitrum bridgeAssets MUST be mainnet addresses.
    function _addArbitrumNativeBridgeLeafs(ManageLeaf[] memory leafs, ERC20[] memory bridgeAssets) internal {
        if (keccak256(abi.encode(sourceChain)) == keccak256(abi.encode(mainnet))) {
            // Bridge ERC20 Assets to Arbitrum
            for (uint256 i; i < bridgeAssets.length; i++) {
                address spender = address(bridgeAssets[i]) == getAddress(sourceChain, "WETH")
                    ? getAddress(sourceChain, "arbitrumWethGateway")
                    : getAddress(sourceChain, "arbitrumL1ERC20Gateway");
                unchecked {
                    leafIndex++;
                }
                leafs[leafIndex] = ManageLeaf(
                    address(bridgeAssets[i]),
                    false,
                    "approve(address,uint256)",
                    new address[](1),
                    string.concat("Approve Arbitrum L1 Gateway to spend ", bridgeAssets[i].symbol()),
                    getAddress(sourceChain, "rawDataDecoderAndSanitizer")
                );
                leafs[leafIndex].argumentAddresses[0] = spender;
                unchecked {
                    leafIndex++;
                }
                leafs[leafIndex] = ManageLeaf(
                    getAddress(sourceChain, "arbitrumL1GatewayRouter"),
                    true,
                    "outboundTransfer(address,address,uint256,uint256,uint256,bytes)",
                    new address[](2),
                    string.concat("Bridge ", bridgeAssets[i].symbol(), " to Arbitrum"),
                    getAddress(sourceChain, "rawDataDecoderAndSanitizer")
                );
                leafs[leafIndex].argumentAddresses[0] = address(bridgeAssets[i]);
                leafs[leafIndex].argumentAddresses[1] = getAddress(sourceChain, "boringVault");
                unchecked {
                    leafIndex++;
                }
                leafs[leafIndex] = ManageLeaf(
                    getAddress(sourceChain, "arbitrumL1GatewayRouter"),
                    true,
                    "outboundTransferCustomRefund(address,address,address,uint256,uint256,uint256,bytes)",
                    new address[](3),
                    string.concat("Bridge ", bridgeAssets[i].symbol(), " to Arbitrum"),
                    getAddress(sourceChain, "rawDataDecoderAndSanitizer")
                );
                leafs[leafIndex].argumentAddresses[0] = address(bridgeAssets[i]);
                leafs[leafIndex].argumentAddresses[1] = getAddress(sourceChain, "boringVault");
                leafs[leafIndex].argumentAddresses[2] = getAddress(sourceChain, "boringVault");
            }
            // Create Retryable Ticket
            unchecked {
                leafIndex++;
            }
            leafs[leafIndex] = ManageLeaf(
                getAddress(sourceChain, "arbitrumDelayedInbox"),
                false,
                "createRetryableTicket(address,uint256,uint256,address,address,uint256,uint256,bytes)",
                new address[](3),
                "Create retryable ticket for Arbitrum",
                getAddress(sourceChain, "rawDataDecoderAndSanitizer")
            );
            leafs[leafIndex].argumentAddresses[0] = getAddress(sourceChain, "boringVault");
            leafs[leafIndex].argumentAddresses[1] = getAddress(sourceChain, "boringVault");
            leafs[leafIndex].argumentAddresses[2] = getAddress(sourceChain, "boringVault");

            // Unsafe Create Retryable Ticket
            unchecked {
                leafIndex++;
            }
            leafs[leafIndex] = ManageLeaf(
                getAddress(sourceChain, "arbitrumDelayedInbox"),
                false,
                "unsafeCreateRetryableTicket(address,uint256,uint256,address,address,uint256,uint256,bytes)",
                new address[](3),
                "Unsafe Create retryable ticket for Arbitrum",
                getAddress(sourceChain, "rawDataDecoderAndSanitizer")
            );
            leafs[leafIndex].argumentAddresses[0] = getAddress(sourceChain, "boringVault");
            leafs[leafIndex].argumentAddresses[1] = getAddress(sourceChain, "boringVault");
            leafs[leafIndex].argumentAddresses[2] = getAddress(sourceChain, "boringVault");

            // Create Retryable Ticket
            unchecked {
                leafIndex++;
            }
            leafs[leafIndex] = ManageLeaf(
                getAddress(sourceChain, "arbitrumDelayedInbox"),
                true,
                "createRetryableTicket(address,uint256,uint256,address,address,uint256,uint256,bytes)",
                new address[](3),
                "Create retryable ticket for Arbitrum",
                getAddress(sourceChain, "rawDataDecoderAndSanitizer")
            );
            leafs[leafIndex].argumentAddresses[0] = getAddress(sourceChain, "boringVault");
            leafs[leafIndex].argumentAddresses[1] = getAddress(sourceChain, "boringVault");
            leafs[leafIndex].argumentAddresses[2] = getAddress(sourceChain, "boringVault");

            // Unsafe Create Retryable Ticket
            unchecked {
                leafIndex++;
            }
            leafs[leafIndex] = ManageLeaf(
                getAddress(sourceChain, "arbitrumDelayedInbox"),
                true,
                "unsafeCreateRetryableTicket(address,uint256,uint256,address,address,uint256,uint256,bytes)",
                new address[](3),
                "Unsafe Create retryable ticket for Arbitrum",
                getAddress(sourceChain, "rawDataDecoderAndSanitizer")
            );
            leafs[leafIndex].argumentAddresses[0] = getAddress(sourceChain, "boringVault");
            leafs[leafIndex].argumentAddresses[1] = getAddress(sourceChain, "boringVault");
            leafs[leafIndex].argumentAddresses[2] = getAddress(sourceChain, "boringVault");

            // Execute Transaction For ERC20 claim.
            unchecked {
                leafIndex++;
            }
            leafs[leafIndex] = ManageLeaf(
                getAddress(sourceChain, "arbitrumOutbox"),
                false,
                "executeTransaction(bytes32[],uint256,address,address,uint256,uint256,uint256,uint256,bytes)",
                new address[](2),
                "Execute transaction to claim ERC20",
                getAddress(sourceChain, "rawDataDecoderAndSanitizer")
            );
            leafs[leafIndex].argumentAddresses[0] = getAddress(arbitrum, "arbitrumL2Sender");
            leafs[leafIndex].argumentAddresses[1] = getAddress(sourceChain, "arbitrumL1ERC20Gateway");

            // Execute Transaction For ETH claim.
            unchecked {
                leafIndex++;
            }
            leafs[leafIndex] = ManageLeaf(
                getAddress(sourceChain, "arbitrumOutbox"),
                false,
                "executeTransaction(bytes32[],uint256,address,address,uint256,uint256,uint256,uint256,bytes)",
                new address[](2),
                "Execute transaction to claim ETH",
                getAddress(sourceChain, "rawDataDecoderAndSanitizer")
            );
            leafs[leafIndex].argumentAddresses[0] = getAddress(sourceChain, "boringVault");
            leafs[leafIndex].argumentAddresses[1] = getAddress(sourceChain, "boringVault");
        } else if (keccak256(abi.encode(sourceChain)) == keccak256(abi.encode(arbitrum))) {
            // ERC20 bridge withdraws.
            for (uint256 i; i < bridgeAssets.length; ++i) {
                // outboundTransfer
                unchecked {
                    leafIndex++;
                }
                leafs[leafIndex] = ManageLeaf(
                    getAddress(sourceChain, "arbitrumL2GatewayRouter"),
                    false,
                    "outboundTransfer(address,address,uint256,bytes)",
                    new address[](2),
                    string.concat("Withdraw ", vm.toString(address(bridgeAssets[i])), " from Arbitrum"),
                    getAddress(sourceChain, "rawDataDecoderAndSanitizer")
                );
                leafs[leafIndex].argumentAddresses[0] = address(bridgeAssets[i]);
                leafs[leafIndex].argumentAddresses[1] = getAddress(sourceChain, "boringVault");
            }

            // WithdrawEth
            unchecked {
                leafIndex++;
            }
            leafs[leafIndex] = ManageLeaf(
                getAddress(sourceChain, "arbitrumSys"),
                true,
                "withdrawEth(address)",
                new address[](1),
                "Withdraw ETH from Arbitrum",
                getAddress(sourceChain, "rawDataDecoderAndSanitizer")
            );
            leafs[leafIndex].argumentAddresses[0] = getAddress(sourceChain, "boringVault");

            // Redeem
            unchecked {
                leafIndex++;
            }
            leafs[leafIndex] = ManageLeaf(
                getAddress(sourceChain, "arbitrumRetryableTx"),
                false,
                "redeem(bytes32)",
                new address[](0),
                "Redeem retryable ticket on Arbitrum",
                getAddress(sourceChain, "rawDataDecoderAndSanitizer")
            );
        } else {
            revert("Unsupported chain for Arbitrum Native Bridge");
        }
    }

    // ========================================= Linea Native Bridge =========================================

    function _addLineaNativeBridgeLeafs(
        ManageLeaf[] memory leafs,
        string memory destination,
        ERC20[] memory localTokens
    ) internal {
        // Approve the source chains tokenBridge to spend local tokens.
        for (uint256 i; i < localTokens.length; i++) {
            unchecked {
                leafIndex++;
            }
            leafs[leafIndex] = ManageLeaf(
                address(localTokens[i]),
                false,
                "approve(address,uint256)",
                new address[](1),
                string.concat("Approve Linea ", sourceChain, " tokenBridge to spend ", localTokens[i].symbol()),
                getAddress(sourceChain, "rawDataDecoderAndSanitizer")
            );
            leafs[leafIndex].argumentAddresses[0] = getAddress(sourceChain, "tokenBridge");

            // Call bridgeToken to bridge the token.
            unchecked {
                leafIndex++;
            }
            leafs[leafIndex] = ManageLeaf(
                getAddress(sourceChain, "tokenBridge"),
                false,
                "bridgeToken(address,uint256,address)",
                new address[](2),
                string.concat("Bridge ", localTokens[i].symbol(), " from ", sourceChain, " to ", destination),
                getAddress(sourceChain, "rawDataDecoderAndSanitizer")
            );
            leafs[leafIndex].argumentAddresses[0] = address(localTokens[i]);
            leafs[leafIndex].argumentAddresses[1] = getAddress(sourceChain, "boringVault");

            unchecked {
                leafIndex++;
            }
            leafs[leafIndex] = ManageLeaf(
                getAddress(sourceChain, "tokenBridge"),
                true,
                "bridgeToken(address,uint256,address)",
                new address[](2),
                string.concat("Bridge ", localTokens[i].symbol(), " from ", sourceChain, " to ", destination),
                getAddress(sourceChain, "rawDataDecoderAndSanitizer")
            );
            leafs[leafIndex].argumentAddresses[0] = address(localTokens[i]);
            leafs[leafIndex].argumentAddresses[1] = getAddress(sourceChain, "boringVault");
        }

        if (localTokens.length > 0) {
            if (keccak256(abi.encode(sourceChain)) == keccak256(abi.encode(mainnet))) {
                // Call claimMessageWithProof to handle claiming ERC20s.
                unchecked {
                    leafIndex++;
                }
                leafs[leafIndex] = ManageLeaf(
                    getAddress(sourceChain, "lineaMessageService"),
                    false,
                    "claimMessageWithProof((bytes32[],uint256,uint32,address,address,uint256,uint256,address,bytes32,bytes))",
                    new address[](3),
                    string.concat("Claim ERC20s from ", destination, " Token Bridge to ", sourceChain, " Token Bridge"),
                    getAddress(sourceChain, "rawDataDecoderAndSanitizer")
                );
                leafs[leafIndex].argumentAddresses[0] = getAddress(destination, "tokenBridge");
                leafs[leafIndex].argumentAddresses[1] = getAddress(sourceChain, "tokenBridge");
                leafs[leafIndex].argumentAddresses[2] = address(0);
            } else if (keccak256(abi.encode(sourceChain)) == keccak256(abi.encode(linea))) {
                // Use claimMessage Leaf instead of claimMessageWithProof.
                unchecked {
                    leafIndex++;
                }
                leafs[leafIndex] = ManageLeaf(
                    getAddress(sourceChain, "lineaMessageService"),
                    false,
                    "claimMessage(address,address,uint256,uint256,address,bytes,uint256)",
                    new address[](3),
                    string.concat("Claim ERC20s from ", destination, " Token Bridge to ", sourceChain, " Token Bridge"),
                    getAddress(sourceChain, "rawDataDecoderAndSanitizer")
                );
                leafs[leafIndex].argumentAddresses[0] = getAddress(destination, "tokenBridge");
                leafs[leafIndex].argumentAddresses[1] = getAddress(sourceChain, "tokenBridge");
                leafs[leafIndex].argumentAddresses[2] = address(0);
            }
        }

        // Call sendMessage to send ETH.
        unchecked {
            leafIndex++;
        }
        leafs[leafIndex] = ManageLeaf(
            getAddress(sourceChain, "lineaMessageService"),
            true,
            "sendMessage(address,uint256,bytes)",
            new address[](1),
            string.concat("Send ETH from ", sourceChain, " to ", destination),
            getAddress(sourceChain, "rawDataDecoderAndSanitizer")
        );
        leafs[leafIndex].argumentAddresses[0] = getAddress(sourceChain, "boringVault");

        // Call claimMessage to handle claiming ETH.
        if (keccak256(abi.encode(sourceChain)) == keccak256(abi.encode(mainnet))) {
            unchecked {
                leafIndex++;
            }
            leafs[leafIndex] = ManageLeaf(
                getAddress(sourceChain, "lineaMessageService"),
                false,
                "claimMessageWithProof((bytes32[],uint256,uint32,address,address,uint256,uint256,address,bytes32,bytes))",
                new address[](3),
                string.concat("Claim ETH from ", destination, " Token Bridge to ", sourceChain, " Token Bridge"),
                getAddress(sourceChain, "rawDataDecoderAndSanitizer")
            );
            leafs[leafIndex].argumentAddresses[0] = getAddress(sourceChain, "boringVault");
            leafs[leafIndex].argumentAddresses[1] = getAddress(sourceChain, "boringVault");
            leafs[leafIndex].argumentAddresses[2] = address(0);
        } else if (keccak256(abi.encode(sourceChain)) == keccak256(abi.encode(linea))) {
            unchecked {
                leafIndex++;
            }
            leafs[leafIndex] = ManageLeaf(
                getAddress(sourceChain, "lineaMessageService"),
                false,
                "claimMessage(address,address,uint256,uint256,address,bytes,uint256)",
                new address[](3),
                string.concat("Claim ETH from ", destination, " Token Bridge to ", sourceChain, " Token Bridge"),
                getAddress(sourceChain, "rawDataDecoderAndSanitizer")
            );
            leafs[leafIndex].argumentAddresses[0] = getAddress(sourceChain, "boringVault");
            leafs[leafIndex].argumentAddresses[1] = getAddress(sourceChain, "boringVault");
            leafs[leafIndex].argumentAddresses[2] = address(0);
        }
    }

    // ========================================= Scroll Native Bridge =========================================

    function _addScrollNativeBridgeLeafs(
        ManageLeaf[] memory leafs,
        string memory destination,
        ERC20[] memory localTokens
    ) internal {
        if (keccak256(abi.encode(sourceChain)) == keccak256(abi.encode(mainnet))) {
            // Add leaf for bridging ETH.
            unchecked {
                leafIndex++;
            }
            leafs[leafIndex] = ManageLeaf(
                getAddress(sourceChain, "scrollMessenger"),
                true,
                "sendMessage(address,uint256,bytes,uint256)",
                new address[](1),
                string.concat("Bridge ETH from ", sourceChain, " to ", mainnet),
                getAddress(sourceChain, "rawDataDecoderAndSanitizer")
            );
            leafs[leafIndex].argumentAddresses[0] = getAddress(sourceChain, "boringVault");

            // Add leafs for bridging ERC20s.
            for (uint256 i; i < localTokens.length; ++i) {
                unchecked {
                    leafIndex++;
                }
                leafs[leafIndex] = ManageLeaf(
                    address(localTokens[i]),
                    false,
                    "approve(address,uint256)",
                    new address[](1),
                    string.concat("Approve Scroll Gateway Router to spend ", localTokens[i].symbol()),
                    getAddress(sourceChain, "rawDataDecoderAndSanitizer")
                );
                leafs[leafIndex].argumentAddresses[0] = getAddress(sourceChain, "scrollGatewayRouter");

                unchecked {
                    leafIndex++;
                }
                leafs[leafIndex] = ManageLeaf(
                    getAddress(sourceChain, "scrollGatewayRouter"),
                    true,
                    "depositERC20(address,address,uint256,uint256)",
                    new address[](2),
                    string.concat("Bridge ", localTokens[i].symbol(), " from ", sourceChain, " to ", destination),
                    getAddress(sourceChain, "rawDataDecoderAndSanitizer")
                );
                leafs[leafIndex].argumentAddresses[0] = address(localTokens[i]);
                leafs[leafIndex].argumentAddresses[1] = getAddress(sourceChain, "boringVault");
            }

            // Add leaf for claiming ETH.
            unchecked {
                leafIndex++;
            }
            leafs[leafIndex] = ManageLeaf(
                getAddress(sourceChain, "scrollMessenger"),
                false,
                "relayMessageWithProof(address,address,uint256,uint256,bytes,(uint256,bytes))",
                new address[](2),
                string.concat("Claim ETH from ", destination, " to ", sourceChain),
                getAddress(sourceChain, "rawDataDecoderAndSanitizer")
            );
            leafs[leafIndex].argumentAddresses[0] = getAddress(sourceChain, "boringVault");
            leafs[leafIndex].argumentAddresses[1] = getAddress(sourceChain, "boringVault");

            // Add leaf for ERC20 claiming.
            unchecked {
                leafIndex++;
            }
            leafs[leafIndex] = ManageLeaf(
                getAddress(sourceChain, "scrollMessenger"),
                false,
                "relayMessageWithProof(address,address,uint256,uint256,bytes,(uint256,bytes))",
                new address[](2),
                string.concat("Claim ERC20s from ", destination, " to ", sourceChain),
                getAddress(sourceChain, "rawDataDecoderAndSanitizer")
            );
            leafs[leafIndex].argumentAddresses[0] = getAddress(destination, "scrollCustomERC20Gateway");
            leafs[leafIndex].argumentAddresses[1] = getAddress(sourceChain, "scrollCustomERC20Gateway");
        } else if (keccak256(abi.encode(sourceChain)) == keccak256(abi.encode(scroll))) {
            // Add leafs for withdrawing ETH.
            unchecked {
                leafIndex++;
            }
            leafs[leafIndex] = ManageLeaf(
                getAddress(sourceChain, "scrollMessenger"),
                true,
                "sendMessage(address,uint256,bytes,uint256)",
                new address[](1),
                string.concat("Bridge ETH from ", sourceChain, " to ", destination),
                getAddress(sourceChain, "rawDataDecoderAndSanitizer")
            );
            leafs[leafIndex].argumentAddresses[0] = getAddress(sourceChain, "boringVault");

            // Add leafs for withdrawing ERC20s.
            for (uint256 i; i < localTokens.length; ++i) {
                unchecked {
                    leafIndex++;
                }
                leafs[leafIndex] = ManageLeaf(
                    getAddress(sourceChain, "scrollGatewayRouter"),
                    false,
                    "withdrawERC20(address,address,uint256,uint256)",
                    new address[](2),
                    string.concat("Withdraw ", localTokens[i].symbol(), " from ", sourceChain, " to ", destination),
                    getAddress(sourceChain, "rawDataDecoderAndSanitizer")
                );
                leafs[leafIndex].argumentAddresses[0] = address(localTokens[i]);
                leafs[leafIndex].argumentAddresses[1] = getAddress(sourceChain, "boringVault");
            }
        }
    }

    // ========================================= CCIP Send =========================================

    function _addCcipBridgeLeafs(
        ManageLeaf[] memory leafs,
        uint64 destinationChainId,
        ERC20[] memory bridgeAssets,
        ERC20[] memory feeTokens
    ) internal {
        // Bridge ERC20 Assets
        for (uint256 i; i < feeTokens.length; i++) {
            if (!tokenToSpenderToApprovalInTree[address(feeTokens[i])][getAddress(sourceChain, "ccipRouter")]) {
                // Add fee token approval.
                unchecked {
                    leafIndex++;
                }
                leafs[leafIndex] = ManageLeaf(
                    address(feeTokens[i]),
                    false,
                    "approve(address,uint256)",
                    new address[](1),
                    string.concat("Approve ", sourceChain, " CCIP Router to spend ", feeTokens[i].symbol()),
                    getAddress(sourceChain, "rawDataDecoderAndSanitizer")
                );
                leafs[leafIndex].argumentAddresses[0] = getAddress(sourceChain, "ccipRouter");
                tokenToSpenderToApprovalInTree[address(feeTokens[i])][getAddress(sourceChain, "ccipRouter")] = true;
            }
            for (uint256 j; j < bridgeAssets.length; j++) {
                if (!tokenToSpenderToApprovalInTree[address(bridgeAssets[j])][getAddress(sourceChain, "ccipRouter")]) {
                    // Add bridge asset approval.
                    unchecked {
                        leafIndex++;
                    }
                    leafs[leafIndex] = ManageLeaf(
                        address(bridgeAssets[j]),
                        false,
                        "approve(address,uint256)",
                        new address[](1),
                        string.concat("Approve ", sourceChain, " CCIP Router to spend ", bridgeAssets[j].symbol()),
                        getAddress(sourceChain, "rawDataDecoderAndSanitizer")
                    );
                    leafs[leafIndex].argumentAddresses[0] = getAddress(sourceChain, "ccipRouter");
                    tokenToSpenderToApprovalInTree[address(bridgeAssets[j])][getAddress(sourceChain, "ccipRouter")] =
                        true;
                }
                // Add ccipSend leaf.
                unchecked {
                    leafIndex++;
                }
                leafs[leafIndex] = ManageLeaf(
                    getAddress(sourceChain, "ccipRouter"),
                    false,
                    "ccipSend(uint64,(bytes,bytes,(address,uint256)[],address,bytes))",
                    new address[](4),
                    string.concat(
                        "Bridge ",
                        bridgeAssets[j].symbol(),
                        " to chain ",
                        vm.toString(destinationChainId),
                        " using CCIP"
                    ),
                    getAddress(sourceChain, "rawDataDecoderAndSanitizer")
                );
                leafs[leafIndex].argumentAddresses[0] = address(uint160(destinationChainId));
                leafs[leafIndex].argumentAddresses[1] = getAddress(sourceChain, "boringVault");
                leafs[leafIndex].argumentAddresses[2] = address(bridgeAssets[j]);
                leafs[leafIndex].argumentAddresses[3] = address(feeTokens[i]);
            }
        }
    }

    // ========================================= PancakeSwap V3 =========================================

    function _addPancakeSwapV3Leafs(ManageLeaf[] memory leafs, address[] memory token0, address[] memory token1)
        internal
    {
        require(token0.length == token1.length, "Token arrays must be of equal length");
        for (uint256 i; i < token0.length; ++i) {
            (token0[i], token1[i]) = token0[i] < token1[i] ? (token0[i], token1[i]) : (token1[i], token0[i]);
            // Approvals
            if (
                !tokenToSpenderToApprovalInTree[token0[i]][getAddress(
                    sourceChain, "pancakeSwapV3NonFungiblePositionManager"
                )]
            ) {
                unchecked {
                    leafIndex++;
                }
                leafs[leafIndex] = ManageLeaf(
                    token0[i],
                    false,
                    "approve(address,uint256)",
                    new address[](1),
                    string.concat(
                        "Approve PancakeSwapV3 NonFungible Position Manager to spend ", ERC20(token0[i]).symbol()
                    ),
                    getAddress(sourceChain, "rawDataDecoderAndSanitizer")
                );
                leafs[leafIndex].argumentAddresses[0] =
                    getAddress(sourceChain, "pancakeSwapV3NonFungiblePositionManager");
                tokenToSpenderToApprovalInTree[token0[i]][getAddress(
                    sourceChain, "pancakeSwapV3NonFungiblePositionManager"
                )] = true;
            }
            if (
                !tokenToSpenderToApprovalInTree[token1[i]][getAddress(
                    sourceChain, "pancakeSwapV3NonFungiblePositionManager"
                )]
            ) {
                unchecked {
                    leafIndex++;
                }
                leafs[leafIndex] = ManageLeaf(
                    token1[i],
                    false,
                    "approve(address,uint256)",
                    new address[](1),
                    string.concat(
                        "Approve PancakeSwapV3 NonFungible Position Manager to spend ", ERC20(token1[i]).symbol()
                    ),
                    getAddress(sourceChain, "rawDataDecoderAndSanitizer")
                );
                leafs[leafIndex].argumentAddresses[0] =
                    getAddress(sourceChain, "pancakeSwapV3NonFungiblePositionManager");
                tokenToSpenderToApprovalInTree[token1[i]][getAddress(
                    sourceChain, "pancakeSwapV3NonFungiblePositionManager"
                )] = true;
            }
            if (!tokenToSpenderToApprovalInTree[token0[i]][getAddress(sourceChain, "pancakeSwapV3MasterChefV3")]) {
                unchecked {
                    leafIndex++;
                }
                leafs[leafIndex] = ManageLeaf(
                    token0[i],
                    false,
                    "approve(address,uint256)",
                    new address[](1),
                    string.concat("Approve PancakeSwapV3 Master Chef to spend ", ERC20(token0[i]).symbol()),
                    getAddress(sourceChain, "rawDataDecoderAndSanitizer")
                );
                leafs[leafIndex].argumentAddresses[0] = getAddress(sourceChain, "pancakeSwapV3MasterChefV3");
                tokenToSpenderToApprovalInTree[token0[i]][getAddress(sourceChain, "pancakeSwapV3MasterChefV3")] = true;
            }
            if (!tokenToSpenderToApprovalInTree[token1[i]][getAddress(sourceChain, "pancakeSwapV3MasterChefV3")]) {
                unchecked {
                    leafIndex++;
                }
                leafs[leafIndex] = ManageLeaf(
                    token1[i],
                    false,
                    "approve(address,uint256)",
                    new address[](1),
                    string.concat("Approve PancakeSwapV3 Master Chef to spend ", ERC20(token1[i]).symbol()),
                    getAddress(sourceChain, "rawDataDecoderAndSanitizer")
                );
                leafs[leafIndex].argumentAddresses[0] = getAddress(sourceChain, "pancakeSwapV3MasterChefV3");
                tokenToSpenderToApprovalInTree[token1[i]][getAddress(sourceChain, "pancakeSwapV3MasterChefV3")] = true;
            }

            if (!tokenToSpenderToApprovalInTree[token0[i]][getAddress(sourceChain, "pancakeSwapV3Router")]) {
                unchecked {
                    leafIndex++;
                }
                leafs[leafIndex] = ManageLeaf(
                    token0[i],
                    false,
                    "approve(address,uint256)",
                    new address[](1),
                    string.concat("Approve PancakeSwapV3 Router to spend ", ERC20(token0[i]).symbol()),
                    getAddress(sourceChain, "rawDataDecoderAndSanitizer")
                );
                leafs[leafIndex].argumentAddresses[0] = getAddress(sourceChain, "pancakeSwapV3Router");
                tokenToSpenderToApprovalInTree[token0[i]][getAddress(sourceChain, "pancakeSwapV3Router")] = true;
            }
            if (!tokenToSpenderToApprovalInTree[token1[i]][getAddress(sourceChain, "pancakeSwapV3Router")]) {
                unchecked {
                    leafIndex++;
                }
                leafs[leafIndex] = ManageLeaf(
                    token1[i],
                    false,
                    "approve(address,uint256)",
                    new address[](1),
                    string.concat("Approve PancakeSwapV3 Router to spend ", ERC20(token1[i]).symbol()),
                    getAddress(sourceChain, "rawDataDecoderAndSanitizer")
                );
                leafs[leafIndex].argumentAddresses[0] = getAddress(sourceChain, "pancakeSwapV3Router");
                tokenToSpenderToApprovalInTree[token1[i]][getAddress(sourceChain, "pancakeSwapV3Router")] = true;
            }

            // Minting
            unchecked {
                leafIndex++;
            }
            leafs[leafIndex] = ManageLeaf(
                getAddress(sourceChain, "pancakeSwapV3NonFungiblePositionManager"),
                false,
                "mint((address,address,uint24,int24,int24,uint256,uint256,uint256,uint256,address,uint256))",
                new address[](3),
                string.concat(
                    "Mint PancakeSwapV3 ", ERC20(token0[i]).symbol(), " ", ERC20(token1[i]).symbol(), " position"
                ),
                getAddress(sourceChain, "rawDataDecoderAndSanitizer")
            );
            leafs[leafIndex].argumentAddresses[0] = token0[i];
            leafs[leafIndex].argumentAddresses[1] = token1[i];
            leafs[leafIndex].argumentAddresses[2] = getAddress(sourceChain, "boringVault");
            // Increase liquidity
            unchecked {
                leafIndex++;
            }
            leafs[leafIndex] = ManageLeaf(
                getAddress(sourceChain, "pancakeSwapV3NonFungiblePositionManager"),
                false,
                "increaseLiquidity((uint256,uint256,uint256,uint256,uint256,uint256))",
                new address[](3),
                string.concat(
                    "Add liquidity to PancakeSwapV3 ",
                    ERC20(token0[i]).symbol(),
                    " ",
                    ERC20(token1[i]).symbol(),
                    " position"
                ),
                getAddress(sourceChain, "rawDataDecoderAndSanitizer")
            );
            leafs[leafIndex].argumentAddresses[0] = address(0);
            leafs[leafIndex].argumentAddresses[1] = token0[i];
            leafs[leafIndex].argumentAddresses[2] = token1[i];
            unchecked {
                leafIndex++;
            }
            leafs[leafIndex] = ManageLeaf(
                getAddress(sourceChain, "pancakeSwapV3MasterChefV3"),
                false,
                "increaseLiquidity((uint256,uint256,uint256,uint256,uint256,uint256))",
                new address[](3),
                string.concat(
                    "Add liquidity to PancakeSwapV3 ",
                    ERC20(token0[i]).symbol(),
                    " ",
                    ERC20(token1[i]).symbol(),
                    " staked position"
                ),
                getAddress(sourceChain, "rawDataDecoderAndSanitizer")
            );
            leafs[leafIndex].argumentAddresses[0] = address(0);
            leafs[leafIndex].argumentAddresses[1] = token0[i];
            leafs[leafIndex].argumentAddresses[2] = token1[i];

            // Swapping to move tick in pool.
            unchecked {
                leafIndex++;
            }
            leafs[leafIndex] = ManageLeaf(
                getAddress(sourceChain, "pancakeSwapV3Router"),
                false,
                "exactInput((bytes,address,uint256,uint256))",
                new address[](3),
                string.concat(
                    "Swap ",
                    ERC20(token0[i]).symbol(),
                    " for ",
                    ERC20(token1[i]).symbol(),
                    " using PancakeSwapV3 router"
                ),
                getAddress(sourceChain, "rawDataDecoderAndSanitizer")
            );
            leafs[leafIndex].argumentAddresses[0] = token0[i];
            leafs[leafIndex].argumentAddresses[1] = token1[i];
            leafs[leafIndex].argumentAddresses[2] = getAddress(sourceChain, "boringVault");
            unchecked {
                leafIndex++;
            }
            leafs[leafIndex] = ManageLeaf(
                getAddress(sourceChain, "pancakeSwapV3Router"),
                false,
                "exactInput((bytes,address,uint256,uint256))",
                new address[](3),
                string.concat(
                    "Swap ",
                    ERC20(token1[i]).symbol(),
                    " for ",
                    ERC20(token0[i]).symbol(),
                    " using PancakeSwapV3 router"
                ),
                getAddress(sourceChain, "rawDataDecoderAndSanitizer")
            );
            leafs[leafIndex].argumentAddresses[0] = token1[i];
            leafs[leafIndex].argumentAddresses[1] = token0[i];
            leafs[leafIndex].argumentAddresses[2] = getAddress(sourceChain, "boringVault");
        }
        // Decrease liquidity
        unchecked {
            leafIndex++;
        }
        leafs[leafIndex] = ManageLeaf(
            getAddress(sourceChain, "pancakeSwapV3NonFungiblePositionManager"),
            false,
            "decreaseLiquidity((uint256,uint128,uint256,uint256,uint256))",
            new address[](0),
            "Remove liquidity from PancakeSwapV3 position",
            getAddress(sourceChain, "rawDataDecoderAndSanitizer")
        );
        unchecked {
            leafIndex++;
        }
        leafs[leafIndex] = ManageLeaf(
            getAddress(sourceChain, "pancakeSwapV3MasterChefV3"),
            false,
            "decreaseLiquidity((uint256,uint128,uint256,uint256,uint256))",
            new address[](0),
            "Remove liquidity from PancakeSwapV3 staked position",
            getAddress(sourceChain, "rawDataDecoderAndSanitizer")
        );
        unchecked {
            leafIndex++;
        }
        leafs[leafIndex] = ManageLeaf(
            getAddress(sourceChain, "pancakeSwapV3NonFungiblePositionManager"),
            false,
            "collect((uint256,address,uint128,uint128))",
            new address[](1),
            "Collect fees from PancakeSwapV3 position",
            getAddress(sourceChain, "rawDataDecoderAndSanitizer")
        );
        leafs[leafIndex].argumentAddresses[0] = getAddress(sourceChain, "boringVault");
        unchecked {
            leafIndex++;
        }
        leafs[leafIndex] = ManageLeaf(
            getAddress(sourceChain, "pancakeSwapV3MasterChefV3"),
            false,
            "collect((uint256,address,uint128,uint128))",
            new address[](1),
            "Collect fees from PancakeSwapV3 staked position",
            getAddress(sourceChain, "rawDataDecoderAndSanitizer")
        );
        leafs[leafIndex].argumentAddresses[0] = getAddress(sourceChain, "boringVault");

        // burn
        unchecked {
            leafIndex++;
        }
        leafs[leafIndex] = ManageLeaf(
            getAddress(sourceChain, "pancakeSwapV3NonFungiblePositionManager"),
            false,
            "burn(uint256)",
            new address[](0),
            "Burn PancakeSwapV3 position",
            getAddress(sourceChain, "rawDataDecoderAndSanitizer")
        );

        // Staking
        unchecked {
            leafIndex++;
        }
        leafs[leafIndex] = ManageLeaf(
            getAddress(sourceChain, "pancakeSwapV3NonFungiblePositionManager"),
            false,
            "safeTransferFrom(address,address,uint256)",
            new address[](2),
            "Stake PancakeSwapV3 position",
            getAddress(sourceChain, "rawDataDecoderAndSanitizer")
        );
        leafs[leafIndex].argumentAddresses[0] = getAddress(sourceChain, "boringVault");
        leafs[leafIndex].argumentAddresses[1] = getAddress(sourceChain, "pancakeSwapV3MasterChefV3");

        // Staking harvest.
        unchecked {
            leafIndex++;
        }
        leafs[leafIndex] = ManageLeaf(
            getAddress(sourceChain, "pancakeSwapV3MasterChefV3"),
            false,
            "harvest(uint256,address)",
            new address[](1),
            "Harvest rewards from PancakeSwapV3 staked postiion",
            getAddress(sourceChain, "rawDataDecoderAndSanitizer")
        );
        leafs[leafIndex].argumentAddresses[0] = getAddress(sourceChain, "boringVault");

        // Unstaking
        unchecked {
            leafIndex++;
        }
        leafs[leafIndex] = ManageLeaf(
            getAddress(sourceChain, "pancakeSwapV3MasterChefV3"),
            false,
            "withdraw(uint256,address)",
            new address[](1),
            "Unstake PancakeSwapV3 position",
            getAddress(sourceChain, "rawDataDecoderAndSanitizer")
        );
        leafs[leafIndex].argumentAddresses[0] = getAddress(sourceChain, "boringVault");
    }

    // ========================================= Native =========================================

    function _addNativeLeafs(ManageLeaf[] memory leafs) internal {
        // Wrapping
        unchecked {
            leafIndex++;
        }
        leafs[leafIndex] = ManageLeaf(
            getAddress(sourceChain, "WETH"),
            true,
            "deposit()",
            new address[](0),
            "Wrap ETH for wETH",
            getAddress(sourceChain, "rawDataDecoderAndSanitizer")
        );

        unchecked {
            leafIndex++;
        }
        leafs[leafIndex] = ManageLeaf(
            getAddress(sourceChain, "WETH"),
            false,
            "withdraw(uint256)",
            new address[](0),
            "Unwrap wETH for ETH",
            getAddress(sourceChain, "rawDataDecoderAndSanitizer")
        );
    }

    // ========================================= EtherFi =========================================

    function _addEtherFiLeafs(ManageLeaf[] memory leafs) internal {
        // Approvals
        unchecked {
            leafIndex++;
        }
        leafs[leafIndex] = ManageLeaf(
            getAddress(sourceChain, "EETH"),
            false,
            "approve(address,uint256)",
            new address[](1),
            "Approve WEETH to spend eETH",
            getAddress(sourceChain, "rawDataDecoderAndSanitizer")
        );
        leafs[leafIndex].argumentAddresses[0] = getAddress(sourceChain, "WEETH");
        unchecked {
            leafIndex++;
        }
        leafs[leafIndex] = ManageLeaf(
            getAddress(sourceChain, "EETH"),
            false,
            "approve(address,uint256)",
            new address[](1),
            "Approve EtherFi Liquidity Pool to spend eETH",
            getAddress(sourceChain, "rawDataDecoderAndSanitizer")
        );
        leafs[leafIndex].argumentAddresses[0] = getAddress(sourceChain, "EETH_LIQUIDITY_POOL");
        // Staking
        unchecked {
            leafIndex++;
        }
        leafs[leafIndex] = ManageLeaf(
            getAddress(sourceChain, "EETH_LIQUIDITY_POOL"),
            true,
            "deposit()",
            new address[](0),
            "Stake ETH for eETH",
            getAddress(sourceChain, "rawDataDecoderAndSanitizer")
        );
        // Unstaking
        unchecked {
            leafIndex++;
        }
        leafs[leafIndex] = ManageLeaf(
            getAddress(sourceChain, "EETH_LIQUIDITY_POOL"),
            false,
            "requestWithdraw(address,uint256)",
            new address[](1),
            "Request withdrawal from eETH",
            getAddress(sourceChain, "rawDataDecoderAndSanitizer")
        );
        leafs[leafIndex].argumentAddresses[0] = getAddress(sourceChain, "boringVault");
        unchecked {
            leafIndex++;
        }
        leafs[leafIndex] = ManageLeaf(
            getAddress(sourceChain, "withdrawalRequestNft"),
            false,
            "claimWithdraw(uint256)",
            new address[](0),
            "Claim eETH withdrawal",
            getAddress(sourceChain, "rawDataDecoderAndSanitizer")
        );
        // Wrapping
        unchecked {
            leafIndex++;
        }
        leafs[leafIndex] = ManageLeaf(
            getAddress(sourceChain, "WEETH"),
            false,
            "wrap(uint256)",
            new address[](0),
            "Wrap eETH",
            getAddress(sourceChain, "rawDataDecoderAndSanitizer")
        );
        unchecked {
            leafIndex++;
        }
        leafs[leafIndex] = ManageLeaf(
            getAddress(sourceChain, "WEETH"),
            false,
            "unwrap(uint256)",
            new address[](0),
            "Unwrap weETH",
            getAddress(sourceChain, "rawDataDecoderAndSanitizer")
        );
    }

    // ========================================= LIDO =========================================

    function _addLidoLeafs(ManageLeaf[] memory leafs) internal {
        // Approvals
        unchecked {
            leafIndex++;
        }
        leafs[leafIndex] = ManageLeaf(
            getAddress(sourceChain, "STETH"),
            false,
            "approve(address,uint256)",
            new address[](1),
            "Approve WSTETH to spend stETH",
            getAddress(sourceChain, "rawDataDecoderAndSanitizer")
        );
        leafs[leafIndex].argumentAddresses[0] = getAddress(sourceChain, "WSTETH");
        unchecked {
            leafIndex++;
        }
        leafs[leafIndex] = ManageLeaf(
            getAddress(sourceChain, "STETH"),
            false,
            "approve(address,uint256)",
            new address[](1),
            "Approve unstETH to spend stETH",
            getAddress(sourceChain, "rawDataDecoderAndSanitizer")
        );
        leafs[leafIndex].argumentAddresses[0] = getAddress(sourceChain, "unstETH");
        // Staking
        unchecked {
            leafIndex++;
        }
        leafs[leafIndex] = ManageLeaf(
            getAddress(sourceChain, "STETH"),
            true,
            "submit(address)",
            new address[](1),
            "Stake ETH for stETH",
            getAddress(sourceChain, "rawDataDecoderAndSanitizer")
        );
        leafs[leafIndex].argumentAddresses[0] = address(0);
        // Unstaking
        unchecked {
            leafIndex++;
        }
        leafs[leafIndex] = ManageLeaf(
            getAddress(sourceChain, "unstETH"),
            false,
            "requestWithdrawals(uint256[],address)",
            new address[](1),
            "Request withdrawals from stETH",
            getAddress(sourceChain, "rawDataDecoderAndSanitizer")
        );
        leafs[leafIndex].argumentAddresses[0] = getAddress(sourceChain, "boringVault");
        unchecked {
            leafIndex++;
        }
        leafs[leafIndex] = ManageLeaf(
            getAddress(sourceChain, "unstETH"),
            false,
            "claimWithdrawal(uint256)",
            new address[](0),
            "Claim stETH withdrawal",
            getAddress(sourceChain, "rawDataDecoderAndSanitizer")
        );
        unchecked {
            leafIndex++;
        }
        leafs[leafIndex] = ManageLeaf(
            getAddress(sourceChain, "unstETH"),
            false,
            "claimWithdrawals(uint256[],uint256[])",
            new address[](0),
            "Claim stETH withdrawals",
            getAddress(sourceChain, "rawDataDecoderAndSanitizer")
        );
        // Wrapping
        unchecked {
            leafIndex++;
        }
        leafs[leafIndex] = ManageLeaf(
            getAddress(sourceChain, "WSTETH"),
            false,
            "wrap(uint256)",
            new address[](0),
            "Wrap stETH",
            getAddress(sourceChain, "rawDataDecoderAndSanitizer")
        );
        unchecked {
            leafIndex++;
        }
        leafs[leafIndex] = ManageLeaf(
            getAddress(sourceChain, "WSTETH"),
            false,
            "unwrap(uint256)",
            new address[](0),
            "Unwrap wstETH",
            getAddress(sourceChain, "rawDataDecoderAndSanitizer")
        );
    }

    // ========================================= Frax =========================================

    function _addFraxLeafs(ManageLeaf[] memory leafs) internal {
        _addERC4626Leafs(leafs, ERC4626(getAddress(sourceChain, "SFRXETH")));
        unchecked {
            leafIndex++;
        }
        leafs[leafIndex] = ManageLeaf(
            getAddress(sourceChain, "FRXETH"),
            false,
            "approve(address,uint256)",
            new address[](1),
            "Approve frxETH Redemption Ticket to spend frxETH",
            getAddress(sourceChain, "rawDataDecoderAndSanitizer")
        );
        leafs[leafIndex].argumentAddresses[0] = getAddress(sourceChain, "frxETHRedemptionTicket");
        unchecked {
            leafIndex++;
        }
        leafs[leafIndex] = ManageLeaf(
            getAddress(sourceChain, "SFRXETH"),
            false,
            "approve(address,uint256)",
            new address[](1),
            "Approve frxETH Redemption Ticket to spend sfrxETH",
            getAddress(sourceChain, "rawDataDecoderAndSanitizer")
        );
        leafs[leafIndex].argumentAddresses[0] = getAddress(sourceChain, "frxETHRedemptionTicket");

        // Staking
        unchecked {
            leafIndex++;
        }
        leafs[leafIndex] = ManageLeaf(
            getAddress(sourceChain, "frxETHMinter"),
            true,
            "submit()",
            new address[](0),
            "Stake ETH for frxETH",
            getAddress(sourceChain, "rawDataDecoderAndSanitizer")
        );

        // Unstaking
        unchecked {
            leafIndex++;
        }
        leafs[leafIndex] = ManageLeaf(
            getAddress(sourceChain, "frxETHRedemptionTicket"),
            false,
            "enterRedemptionQueue(address,uint120)",
            new address[](1),
            "Request withdrawal from frxETH using frxETH",
            getAddress(sourceChain, "rawDataDecoderAndSanitizer")
        );
        leafs[leafIndex].argumentAddresses[0] = getAddress(sourceChain, "boringVault");
        unchecked {
            leafIndex++;
        }
        leafs[leafIndex] = ManageLeaf(
            getAddress(sourceChain, "frxETHRedemptionTicket"),
            false,
            "enterRedemptionQueueViaSfrxEth(address,uint120)",
            new address[](1),
            "Request withdrawal from frxETH using sfrxETH",
            getAddress(sourceChain, "rawDataDecoderAndSanitizer")
        );
        leafs[leafIndex].argumentAddresses[0] = getAddress(sourceChain, "boringVault");

        // Complete withdrawal
        unchecked {
            leafIndex++;
        }
        leafs[leafIndex] = ManageLeaf(
            getAddress(sourceChain, "frxETHRedemptionTicket"),
            false,
            "burnRedemptionTicketNft(uint256,address)",
            new address[](1),
            "Claim frxETH withdrawal",
            getAddress(sourceChain, "rawDataDecoderAndSanitizer")
        );
        leafs[leafIndex].argumentAddresses[0] = getAddress(sourceChain, "boringVault");
        unchecked {
            leafIndex++;
        }
        leafs[leafIndex] = ManageLeaf(
            getAddress(sourceChain, "frxETHRedemptionTicket"),
            false,
            "earlyBurnRedemptionTicketNft(address,uint256)",
            new address[](1),
            "Cancel frxETH withdrawal with penalty",
            getAddress(sourceChain, "rawDataDecoderAndSanitizer")
        );
        leafs[leafIndex].argumentAddresses[0] = getAddress(sourceChain, "boringVault");
    }

    // ========================================= Swell Staking =========================================

    function _addSwellStakingLeafs(ManageLeaf[] memory leafs) internal {
        unchecked {
            leafIndex++;
        }
        leafs[leafIndex] = ManageLeaf(
            getAddress(sourceChain, "SWETH"),
            true,
            "deposit()",
            new address[](0),
            "Stake ETH for swETH",
            getAddress(sourceChain, "rawDataDecoderAndSanitizer")
        );
        unchecked {
            leafIndex++;
        }
        leafs[leafIndex] = ManageLeaf(
            getAddress(sourceChain, "SWETH"),
            false,
            "approve(address,uint256)",
            new address[](1),
            "Approve swEXIT to spend swETH",
            getAddress(sourceChain, "rawDataDecoderAndSanitizer")
        );
        leafs[leafIndex].argumentAddresses[0] = getAddress(sourceChain, "swEXIT");
        unchecked {
            leafIndex++;
        }
        leafs[leafIndex] = ManageLeaf(
            getAddress(sourceChain, "swEXIT"),
            false,
            "createWithdrawRequest(uint256)",
            new address[](0),
            "Create a withdraw request from swETH",
            getAddress(sourceChain, "rawDataDecoderAndSanitizer")
        );
        unchecked {
            leafIndex++;
        }
        leafs[leafIndex] = ManageLeaf(
            getAddress(sourceChain, "swEXIT"),
            false,
            "finalizeWithdrawal(uint256)",
            new address[](0),
            "Finalize a swETH withdraw request",
            getAddress(sourceChain, "rawDataDecoderAndSanitizer")
        );
    }

    // ========================================= Mantle Staking =========================================

    function _addMantleStakingLeafs(ManageLeaf[] memory leafs) internal {
        unchecked {
            leafIndex++;
        }
        leafs[leafIndex] = ManageLeaf(
            getAddress(sourceChain, "mantleLspStaking"),
            true,
            "stake(uint256)",
            new address[](0),
            "Stake ETH for mETH",
            getAddress(sourceChain, "rawDataDecoderAndSanitizer")
        );
        unchecked {
            leafIndex++;
        }
        leafs[leafIndex] = ManageLeaf(
            getAddress(sourceChain, "METH"),
            false,
            "approve(address,uint256)",
            new address[](1),
            "Approve Mantle LSP Staking to spend mETH",
            getAddress(sourceChain, "rawDataDecoderAndSanitizer")
        );
        leafs[leafIndex].argumentAddresses[0] = getAddress(sourceChain, "mantleLspStaking");
        unchecked {
            leafIndex++;
        }
        leafs[leafIndex] = ManageLeaf(
            getAddress(sourceChain, "mantleLspStaking"),
            false,
            "unstakeRequest(uint128,uint128)",
            new address[](0),
            "Request Unstake mETH for ETH",
            getAddress(sourceChain, "rawDataDecoderAndSanitizer")
        );
        unchecked {
            leafIndex++;
        }
        leafs[leafIndex] = ManageLeaf(
            getAddress(sourceChain, "mantleLspStaking"),
            false,
            "claimUnstakeRequest(uint256)",
            new address[](0),
            "Claim Unstake Request for ETH",
            getAddress(sourceChain, "rawDataDecoderAndSanitizer")
        );
    }

    // ========================================= Aave V3 =========================================

    function _addAaveV3Leafs(
        ManageLeaf[] memory leafs,
        ERC20[] memory supplyAssets,
        ERC20[] memory borrowAssets,
        ERC20[] memory claimAssets
    ) internal {
        _addAaveV3ForkLeafs(
            "Aave V3", getAddress(sourceChain, "v3Pool"), leafs, supplyAssets, borrowAssets, claimAssets
        );
    }

    function _addAaveV3LidoLeafs(
        ManageLeaf[] memory leafs,
        ERC20[] memory supplyAssets,
        ERC20[] memory borrowAssets,
        ERC20[] memory claimAssets
    ) internal {
        _addAaveV3ForkLeafs(
            "Aave V3 Lido", getAddress(sourceChain, "v3LidoPool"), leafs, supplyAssets, borrowAssets, claimAssets
        );
    }

    function _addSparkLendLeafs(
        ManageLeaf[] memory leafs,
        ERC20[] memory supplyAssets,
        ERC20[] memory borrowAssets,
        ERC20[] memory claimAssets
    ) internal {
        _addAaveV3ForkLeafs(
            "SparkLend", getAddress(sourceChain, "sparkLendPool"), leafs, supplyAssets, borrowAssets, claimAssets
        );
    }

    function _addAaveV3ForkLeafs(
        string memory protocolName,
        address protocolAddress,
        ManageLeaf[] memory leafs,
        ERC20[] memory supplyAssets,
        ERC20[] memory borrowAssets,
        ERC20[] memory claimAssets
    ) internal {
        // Approvals
        string memory baseApprovalString = string.concat("Approve ", protocolName, " Pool to spend ");
        for (uint256 i; i < supplyAssets.length; ++i) {
            if (!tokenToSpenderToApprovalInTree[address(supplyAssets[i])][protocolAddress]) {
                unchecked {
                    leafIndex++;
                }
                leafs[leafIndex] = ManageLeaf(
                    address(supplyAssets[i]),
                    false,
                    "approve(address,uint256)",
                    new address[](1),
                    string.concat(baseApprovalString, supplyAssets[i].symbol()),
                    getAddress(sourceChain, "rawDataDecoderAndSanitizer")
                );
                leafs[leafIndex].argumentAddresses[0] = protocolAddress;
                tokenToSpenderToApprovalInTree[address(supplyAssets[i])][protocolAddress] = true;
            }
        }
        for (uint256 i; i < borrowAssets.length; ++i) {
            if (!tokenToSpenderToApprovalInTree[address(borrowAssets[i])][protocolAddress]) {
                unchecked {
                    leafIndex++;
                }
                leafs[leafIndex] = ManageLeaf(
                    address(borrowAssets[i]),
                    false,
                    "approve(address,uint256)",
                    new address[](1),
                    string.concat(baseApprovalString, borrowAssets[i].symbol()),
                    getAddress(sourceChain, "rawDataDecoderAndSanitizer")
                );
                leafs[leafIndex].argumentAddresses[0] = protocolAddress;
                tokenToSpenderToApprovalInTree[address(borrowAssets[i])][protocolAddress] = true;
            }
        }
        // Lending
        for (uint256 i; i < supplyAssets.length; ++i) {
            unchecked {
                leafIndex++;
            }
            leafs[leafIndex] = ManageLeaf(
                protocolAddress,
                false,
                "supply(address,uint256,address,uint16)",
                new address[](2),
                string.concat("Supply ", supplyAssets[i].symbol(), " to ", protocolName),
                getAddress(sourceChain, "rawDataDecoderAndSanitizer")
            );
            leafs[leafIndex].argumentAddresses[0] = address(supplyAssets[i]);
            leafs[leafIndex].argumentAddresses[1] = getAddress(sourceChain, "boringVault");
        }
        // Withdrawing
        for (uint256 i; i < supplyAssets.length; ++i) {
            unchecked {
                leafIndex++;
            }
            leafs[leafIndex] = ManageLeaf(
                protocolAddress,
                false,
                "withdraw(address,uint256,address)",
                new address[](2),
                string.concat("Withdraw ", supplyAssets[i].symbol(), " from ", protocolName),
                getAddress(sourceChain, "rawDataDecoderAndSanitizer")
            );
            leafs[leafIndex].argumentAddresses[0] = address(supplyAssets[i]);
            leafs[leafIndex].argumentAddresses[1] = getAddress(sourceChain, "boringVault");
        }
        // Borrowing
        for (uint256 i; i < borrowAssets.length; ++i) {
            unchecked {
                leafIndex++;
            }
            leafs[leafIndex] = ManageLeaf(
                protocolAddress,
                false,
                "borrow(address,uint256,uint256,uint16,address)",
                new address[](2),
                string.concat("Borrow ", borrowAssets[i].symbol(), " from ", protocolName),
                getAddress(sourceChain, "rawDataDecoderAndSanitizer")
            );
            leafs[leafIndex].argumentAddresses[0] = address(borrowAssets[i]);
            leafs[leafIndex].argumentAddresses[1] = getAddress(sourceChain, "boringVault");
        }
        // Repaying
        for (uint256 i; i < borrowAssets.length; ++i) {
            unchecked {
                leafIndex++;
            }
            leafs[leafIndex] = ManageLeaf(
                protocolAddress,
                false,
                "repay(address,uint256,uint256,address)",
                new address[](2),
                string.concat("Repay ", borrowAssets[i].symbol(), " to ", protocolName),
                getAddress(sourceChain, "rawDataDecoderAndSanitizer")
            );
            leafs[leafIndex].argumentAddresses[0] = address(borrowAssets[i]);
            leafs[leafIndex].argumentAddresses[1] = getAddress(sourceChain, "boringVault");
        }
        // Misc
        for (uint256 i; i < supplyAssets.length; ++i) {
            unchecked {
                leafIndex++;
            }
            leafs[leafIndex] = ManageLeaf(
                protocolAddress,
                false,
                "setUserUseReserveAsCollateral(address,bool)",
                new address[](1),
                string.concat("Toggle ", supplyAssets[i].symbol(), " as collateral in ", protocolName),
                getAddress(sourceChain, "rawDataDecoderAndSanitizer")
            );
            leafs[leafIndex].argumentAddresses[0] = address(supplyAssets[i]);
        }
        unchecked {
            leafIndex++;
        }
        leafs[leafIndex] = ManageLeaf(
            protocolAddress,
            false,
            "setUserEMode(uint8)",
            new address[](0),
            string.concat("Set user e-mode in ", protocolName),
            getAddress(sourceChain, "rawDataDecoderAndSanitizer")
        );

        for (uint256 i; i < claimAssets.length; i++) {
            unchecked {
                leafIndex++;
            }
            leafs[leafIndex] = ManageLeaf(
                getAddress(sourceChain, "v3RewardsController"),
                false,
                "claimRewards(address[],uint256,address,address)",
                new address[](1),
                string.concat("Claim reward", claimAssets[i].symbol()),
                getAddress(sourceChain, "rawDataDecoderAndSanitizer")
            );
            leafs[leafIndex].argumentAddresses[0] = getAddress(sourceChain, "boringVault");
        }
    }

    // ========================================= Uniswap V3 =========================================

    function _addUniswapV3Leafs(ManageLeaf[] memory leafs, address[] memory token0, address[] memory token1) internal {
        require(token0.length == token1.length, "Token arrays must be of equal length");
        for (uint256 i; i < token0.length; ++i) {
            (token0[i], token1[i]) = token0[i] < token1[i] ? (token0[i], token1[i]) : (token1[i], token0[i]);
            // Approvals
            if (
                !tokenToSpenderToApprovalInTree[token0[i]][getAddress(sourceChain, "uniswapV3NonFungiblePositionManager")]
            ) {
                unchecked {
                    leafIndex++;
                }
                leafs[leafIndex] = ManageLeaf(
                    token0[i],
                    false,
                    "approve(address,uint256)",
                    new address[](1),
                    string.concat("Approve UniswapV3 NonFungible Position Manager to spend ", ERC20(token0[i]).symbol()),
                    getAddress(sourceChain, "rawDataDecoderAndSanitizer")
                );
                leafs[leafIndex].argumentAddresses[0] = getAddress(sourceChain, "uniswapV3NonFungiblePositionManager");
                tokenToSpenderToApprovalInTree[token0[i]][getAddress(sourceChain, "uniswapV3NonFungiblePositionManager")]
                = true;
            }
            if (
                !tokenToSpenderToApprovalInTree[token1[i]][getAddress(sourceChain, "uniswapV3NonFungiblePositionManager")]
            ) {
                unchecked {
                    leafIndex++;
                }
                leafs[leafIndex] = ManageLeaf(
                    token1[i],
                    false,
                    "approve(address,uint256)",
                    new address[](1),
                    string.concat("Approve UniswapV3 NonFungible Position Manager to spend ", ERC20(token1[i]).symbol()),
                    getAddress(sourceChain, "rawDataDecoderAndSanitizer")
                );
                leafs[leafIndex].argumentAddresses[0] = getAddress(sourceChain, "uniswapV3NonFungiblePositionManager");
                tokenToSpenderToApprovalInTree[token1[i]][getAddress(sourceChain, "uniswapV3NonFungiblePositionManager")]
                = true;
            }

            if (!tokenToSpenderToApprovalInTree[token0[i]][getAddress(sourceChain, "uniV3Router")]) {
                unchecked {
                    leafIndex++;
                }
                leafs[leafIndex] = ManageLeaf(
                    token0[i],
                    false,
                    "approve(address,uint256)",
                    new address[](1),
                    string.concat("Approve UniswapV3 Router to spend ", ERC20(token0[i]).symbol()),
                    getAddress(sourceChain, "rawDataDecoderAndSanitizer")
                );
                leafs[leafIndex].argumentAddresses[0] = getAddress(sourceChain, "uniV3Router");
                tokenToSpenderToApprovalInTree[token0[i]][getAddress(sourceChain, "uniV3Router")] = true;
            }
            if (!tokenToSpenderToApprovalInTree[token1[i]][getAddress(sourceChain, "uniV3Router")]) {
                unchecked {
                    leafIndex++;
                }
                leafs[leafIndex] = ManageLeaf(
                    token1[i],
                    false,
                    "approve(address,uint256)",
                    new address[](1),
                    string.concat("Approve UniswapV3 Router to spend ", ERC20(token1[i]).symbol()),
                    getAddress(sourceChain, "rawDataDecoderAndSanitizer")
                );
                leafs[leafIndex].argumentAddresses[0] = getAddress(sourceChain, "uniV3Router");
                tokenToSpenderToApprovalInTree[token1[i]][getAddress(sourceChain, "uniV3Router")] = true;
            }

            // Minting
            unchecked {
                leafIndex++;
            }
            leafs[leafIndex] = ManageLeaf(
                getAddress(sourceChain, "uniswapV3NonFungiblePositionManager"),
                false,
                "mint((address,address,uint24,int24,int24,uint256,uint256,uint256,uint256,address,uint256))",
                new address[](3),
                string.concat("Mint UniswapV3 ", ERC20(token0[i]).symbol(), " ", ERC20(token1[i]).symbol(), " position"),
                getAddress(sourceChain, "rawDataDecoderAndSanitizer")
            );
            leafs[leafIndex].argumentAddresses[0] = token0[i];
            leafs[leafIndex].argumentAddresses[1] = token1[i];
            leafs[leafIndex].argumentAddresses[2] = getAddress(sourceChain, "boringVault");
            // Increase liquidity
            unchecked {
                leafIndex++;
            }
            leafs[leafIndex] = ManageLeaf(
                getAddress(sourceChain, "uniswapV3NonFungiblePositionManager"),
                false,
                "increaseLiquidity((uint256,uint256,uint256,uint256,uint256,uint256))",
                new address[](3),
                string.concat(
                    "Add liquidity to UniswapV3 ",
                    ERC20(token0[i]).symbol(),
                    " ",
                    ERC20(token1[i]).symbol(),
                    " position"
                ),
                getAddress(sourceChain, "rawDataDecoderAndSanitizer")
            );
            leafs[leafIndex].argumentAddresses[0] = address(0);
            leafs[leafIndex].argumentAddresses[1] = token0[i];
            leafs[leafIndex].argumentAddresses[2] = token1[i];

            // Swapping to move tick in pool.
            unchecked {
                leafIndex++;
            }
            leafs[leafIndex] = ManageLeaf(
                getAddress(sourceChain, "uniV3Router"),
                false,
                "exactInput((bytes,address,uint256,uint256,uint256))",
                new address[](3),
                string.concat(
                    "Swap ", ERC20(token0[i]).symbol(), " for ", ERC20(token1[i]).symbol(), " using UniswapV3 router"
                ),
                getAddress(sourceChain, "rawDataDecoderAndSanitizer")
            );
            leafs[leafIndex].argumentAddresses[0] = token0[i];
            leafs[leafIndex].argumentAddresses[1] = token1[i];
            leafs[leafIndex].argumentAddresses[2] = getAddress(sourceChain, "boringVault");
            unchecked {
                leafIndex++;
            }
            leafs[leafIndex] = ManageLeaf(
                getAddress(sourceChain, "uniV3Router"),
                false,
                "exactInput((bytes,address,uint256,uint256,uint256))",
                new address[](3),
                string.concat(
                    "Swap ", ERC20(token1[i]).symbol(), " for ", ERC20(token0[i]).symbol(), " using UniswapV3 router"
                ),
                getAddress(sourceChain, "rawDataDecoderAndSanitizer")
            );
            leafs[leafIndex].argumentAddresses[0] = token1[i];
            leafs[leafIndex].argumentAddresses[1] = token0[i];
            leafs[leafIndex].argumentAddresses[2] = getAddress(sourceChain, "boringVault");
        }
        // Decrease liquidity
        unchecked {
            leafIndex++;
        }
        leafs[leafIndex] = ManageLeaf(
            getAddress(sourceChain, "uniswapV3NonFungiblePositionManager"),
            false,
            "decreaseLiquidity((uint256,uint128,uint256,uint256,uint256))",
            new address[](0),
            "Remove liquidity from UniswapV3 position",
            getAddress(sourceChain, "rawDataDecoderAndSanitizer")
        );
        unchecked {
            leafIndex++;
        }
        leafs[leafIndex] = ManageLeaf(
            getAddress(sourceChain, "uniswapV3NonFungiblePositionManager"),
            false,
            "collect((uint256,address,uint128,uint128))",
            new address[](1),
            "Collect fees from UniswapV3 position",
            getAddress(sourceChain, "rawDataDecoderAndSanitizer")
        );
        leafs[leafIndex].argumentAddresses[0] = getAddress(sourceChain, "boringVault");

        // burn
        unchecked {
            leafIndex++;
        }
        leafs[leafIndex] = ManageLeaf(
            getAddress(sourceChain, "uniswapV3NonFungiblePositionManager"),
            false,
            "burn(uint256)",
            new address[](0),
            "Burn UniswapV3 position",
            getAddress(sourceChain, "rawDataDecoderAndSanitizer")
        );
    }

    // ========================================= Camelot V3 =========================================

    function _addCamelotV3Leafs(ManageLeaf[] memory leafs, address[] memory token0, address[] memory token1) internal {
        require(token0.length == token1.length, "Token arrays must be of equal length");
        for (uint256 i; i < token0.length; ++i) {
            (token0[i], token1[i]) = token0[i] < token1[i] ? (token0[i], token1[i]) : (token1[i], token0[i]);
            // Approvals
            if (
                !tokenToSpenderToApprovalInTree[token0[i]][getAddress(sourceChain, "camelotNonFungiblePositionManager")]
            ) {
                unchecked {
                    leafIndex++;
                }
                leafs[leafIndex] = ManageLeaf(
                    token0[i],
                    false,
                    "approve(address,uint256)",
                    new address[](1),
                    string.concat("Approve CamelotV3 NonFungible Position Manager to spend ", ERC20(token0[i]).symbol()),
                    getAddress(sourceChain, "rawDataDecoderAndSanitizer")
                );
                leafs[leafIndex].argumentAddresses[0] = getAddress(sourceChain, "camelotNonFungiblePositionManager");
                tokenToSpenderToApprovalInTree[token0[i]][getAddress(sourceChain, "camelotNonFungiblePositionManager")]
                = true;
            }
            if (
                !tokenToSpenderToApprovalInTree[token1[i]][getAddress(sourceChain, "camelotNonFungiblePositionManager")]
            ) {
                unchecked {
                    leafIndex++;
                }
                leafs[leafIndex] = ManageLeaf(
                    token1[i],
                    false,
                    "approve(address,uint256)",
                    new address[](1),
                    string.concat("Approve CamelotV3 NonFungible Position Manager to spend ", ERC20(token1[i]).symbol()),
                    getAddress(sourceChain, "rawDataDecoderAndSanitizer")
                );
                leafs[leafIndex].argumentAddresses[0] = getAddress(sourceChain, "camelotNonFungiblePositionManager");
                tokenToSpenderToApprovalInTree[token1[i]][getAddress(sourceChain, "camelotNonFungiblePositionManager")]
                = true;
            }

            if (!tokenToSpenderToApprovalInTree[token0[i]][getAddress(sourceChain, "camelotRouterV3")]) {
                unchecked {
                    leafIndex++;
                }
                leafs[leafIndex] = ManageLeaf(
                    token0[i],
                    false,
                    "approve(address,uint256)",
                    new address[](1),
                    string.concat("Approve CamelotV3 Router to spend ", ERC20(token0[i]).symbol()),
                    getAddress(sourceChain, "rawDataDecoderAndSanitizer")
                );
                leafs[leafIndex].argumentAddresses[0] = getAddress(sourceChain, "camelotRouterV3");
                tokenToSpenderToApprovalInTree[token0[i]][getAddress(sourceChain, "camelotRouterV3")] = true;
            }
            if (!tokenToSpenderToApprovalInTree[token1[i]][getAddress(sourceChain, "camelotRouterV3")]) {
                unchecked {
                    leafIndex++;
                }
                leafs[leafIndex] = ManageLeaf(
                    token1[i],
                    false,
                    "approve(address,uint256)",
                    new address[](1),
                    string.concat("Approve CamelotV3 Router to spend ", ERC20(token1[i]).symbol()),
                    getAddress(sourceChain, "rawDataDecoderAndSanitizer")
                );
                leafs[leafIndex].argumentAddresses[0] = getAddress(sourceChain, "camelotRouterV3");
                tokenToSpenderToApprovalInTree[token1[i]][getAddress(sourceChain, "camelotRouterV3")] = true;
            }

            // Minting
            unchecked {
                leafIndex++;
            }
            leafs[leafIndex] = ManageLeaf(
                getAddress(sourceChain, "camelotNonFungiblePositionManager"),
                false,
                "mint((address,address,int24,int24,uint256,uint256,uint256,uint256,address,uint256))",
                new address[](3),
                string.concat("Mint CamelotV3 ", ERC20(token0[i]).symbol(), " ", ERC20(token1[i]).symbol(), " position"),
                getAddress(sourceChain, "rawDataDecoderAndSanitizer")
            );
            leafs[leafIndex].argumentAddresses[0] = token0[i];
            leafs[leafIndex].argumentAddresses[1] = token1[i];
            leafs[leafIndex].argumentAddresses[2] = getAddress(sourceChain, "boringVault");
            // Increase liquidity
            unchecked {
                leafIndex++;
            }
            leafs[leafIndex] = ManageLeaf(
                getAddress(sourceChain, "camelotNonFungiblePositionManager"),
                false,
                "increaseLiquidity((uint256,uint256,uint256,uint256,uint256,uint256))",
                new address[](3),
                string.concat(
                    "Add liquidity to CamelotV3 ",
                    ERC20(token0[i]).symbol(),
                    " ",
                    ERC20(token1[i]).symbol(),
                    " position"
                ),
                getAddress(sourceChain, "rawDataDecoderAndSanitizer")
            );
            leafs[leafIndex].argumentAddresses[0] = address(0);
            leafs[leafIndex].argumentAddresses[1] = token0[i];
            leafs[leafIndex].argumentAddresses[2] = token1[i];

            // Swapping to move tick in pool.
            unchecked {
                leafIndex++;
            }
            leafs[leafIndex] = ManageLeaf(
                getAddress(sourceChain, "camelotRouterV3"),
                false,
                "exactInput((bytes,address,uint256,uint256,uint256))",
                new address[](3),
                string.concat(
                    "Swap ", ERC20(token0[i]).symbol(), " for ", ERC20(token1[i]).symbol(), " using CamelotV3 router"
                ),
                getAddress(sourceChain, "rawDataDecoderAndSanitizer")
            );
            leafs[leafIndex].argumentAddresses[0] = token0[i];
            leafs[leafIndex].argumentAddresses[1] = token1[i];
            leafs[leafIndex].argumentAddresses[2] = getAddress(sourceChain, "boringVault");
            unchecked {
                leafIndex++;
            }
            leafs[leafIndex] = ManageLeaf(
                getAddress(sourceChain, "camelotRouterV3"),
                false,
                "exactInput((bytes,address,uint256,uint256,uint256))",
                new address[](3),
                string.concat(
                    "Swap ", ERC20(token1[i]).symbol(), " for ", ERC20(token0[i]).symbol(), " using CamelotV3 router"
                ),
                getAddress(sourceChain, "rawDataDecoderAndSanitizer")
            );
            leafs[leafIndex].argumentAddresses[0] = token1[i];
            leafs[leafIndex].argumentAddresses[1] = token0[i];
            leafs[leafIndex].argumentAddresses[2] = getAddress(sourceChain, "boringVault");
        }
        // Decrease liquidity
        unchecked {
            leafIndex++;
        }
        leafs[leafIndex] = ManageLeaf(
            getAddress(sourceChain, "camelotNonFungiblePositionManager"),
            false,
            "decreaseLiquidity((uint256,uint128,uint256,uint256,uint256))",
            new address[](0),
            "Remove liquidity from CamelotV3 position",
            getAddress(sourceChain, "rawDataDecoderAndSanitizer")
        );
        unchecked {
            leafIndex++;
        }
        leafs[leafIndex] = ManageLeaf(
            getAddress(sourceChain, "camelotNonFungiblePositionManager"),
            false,
            "collect((uint256,address,uint128,uint128))",
            new address[](1),
            "Collect fees from CamelotV3 position",
            getAddress(sourceChain, "rawDataDecoderAndSanitizer")
        );
        leafs[leafIndex].argumentAddresses[0] = getAddress(sourceChain, "boringVault");

        // burn
        unchecked {
            leafIndex++;
        }
        leafs[leafIndex] = ManageLeaf(
            getAddress(sourceChain, "camelotNonFungiblePositionManager"),
            false,
            "burn(uint256)",
            new address[](0),
            "Burn CamelotV3 position",
            getAddress(sourceChain, "rawDataDecoderAndSanitizer")
        );
    }

    // ========================================= Balancer V2 Flashloans =========================================

    function _addBalancerFlashloanLeafs(ManageLeaf[] memory leafs, address tokenToFlashloan) internal {
        unchecked {
            leafIndex++;
        }
        leafs[leafIndex] = ManageLeaf(
            getAddress(sourceChain, "managerAddress"),
            false,
            "flashLoan(address,address[],uint256[],bytes)",
            new address[](2),
            string.concat("Flashloan ", ERC20(tokenToFlashloan).symbol(), " from Balancer Vault"),
            getAddress(sourceChain, "rawDataDecoderAndSanitizer")
        );
        leafs[leafIndex].argumentAddresses[0] = getAddress(sourceChain, "managerAddress");
        leafs[leafIndex].argumentAddresses[1] = tokenToFlashloan;
    }

    // ========================================= Pendle Router =========================================
    function _addPendleMarketLeafs(ManageLeaf[] memory leafs, address marketAddress, bool allowLimitOrderFills)
        internal
    {
        PendleMarket market = PendleMarket(marketAddress);
        (address sy, address pt, address yt) = market.readTokens();
        PendleSy SY = PendleSy(sy);
        address[] memory possibleTokensIn = SY.getTokensIn();
        address[] memory possibleTokensOut = SY.getTokensOut();
        string memory underlyingAssetDescriptor;
        {
            // Some pendle markets report underlying assets that are not actually on the source chain, so handle that edge case.
            (, ERC20 underlyingAsset,) = SY.assetInfo();
            if (keccak256(bytes(sourceChain)) == keccak256(bytes(mainnet))) {
                // Underlying asset is a contract on sourceChain.
                underlyingAssetDescriptor = underlyingAsset.symbol();
            } else {
                // Underlying asset is not a contract on targetChain.
                underlyingAssetDescriptor = ERC20(sy).symbol();
            }
        }
        // Approve router to spend all tokens in, skipping zero addresses.
        for (uint256 i; i < possibleTokensIn.length; ++i) {
            if (
                possibleTokensIn[i] != address(0)
                    && !tokenToSpenderToApprovalInTree[possibleTokensIn[i]][getAddress(sourceChain, "pendleRouter")]
            ) {
                ERC20 tokenIn = ERC20(possibleTokensIn[i]);
                unchecked {
                    leafIndex++;
                }
                leafs[leafIndex] = ManageLeaf(
                    possibleTokensIn[i],
                    false,
                    "approve(address,uint256)",
                    new address[](1),
                    string.concat("Approve Pendle router to spend ", tokenIn.symbol()),
                    getAddress(sourceChain, "rawDataDecoderAndSanitizer")
                );
                leafs[leafIndex].argumentAddresses[0] = getAddress(sourceChain, "pendleRouter");
                tokenToSpenderToApprovalInTree[possibleTokensIn[i]][getAddress(sourceChain, "pendleRouter")] = true;
            }
        }
        // Approve router to spend LP, SY, PT, YT
        unchecked {
            leafIndex++;
        }
        leafs[leafIndex] = ManageLeaf(
            marketAddress,
            false,
            "approve(address,uint256)",
            new address[](1),
            string.concat("Approve Pendle router to spend LP-", underlyingAssetDescriptor),
            getAddress(sourceChain, "rawDataDecoderAndSanitizer")
        );
        leafs[leafIndex].argumentAddresses[0] = getAddress(sourceChain, "pendleRouter");
        unchecked {
            leafIndex++;
        }
        leafs[leafIndex] = ManageLeaf(
            sy,
            false,
            "approve(address,uint256)",
            new address[](1),
            string.concat("Approve Pendle router to spend ", ERC20(sy).symbol()),
            getAddress(sourceChain, "rawDataDecoderAndSanitizer")
        );
        leafs[leafIndex].argumentAddresses[0] = getAddress(sourceChain, "pendleRouter");
        unchecked {
            leafIndex++;
        }
        leafs[leafIndex] = ManageLeaf(
            pt,
            false,
            "approve(address,uint256)",
            new address[](1),
            string.concat("Approve Pendle router to spend ", ERC20(pt).symbol()),
            getAddress(sourceChain, "rawDataDecoderAndSanitizer")
        );
        leafs[leafIndex].argumentAddresses[0] = getAddress(sourceChain, "pendleRouter");
        unchecked {
            leafIndex++;
        }
        leafs[leafIndex] = ManageLeaf(
            yt,
            false,
            "approve(address,uint256)",
            new address[](1),
            string.concat("Approve Pendle router to spend ", ERC20(yt).symbol()),
            getAddress(sourceChain, "rawDataDecoderAndSanitizer")
        );
        leafs[leafIndex].argumentAddresses[0] = getAddress(sourceChain, "pendleRouter");
        // Mint SY using input token.
        for (uint256 i; i < possibleTokensIn.length; ++i) {
            if (possibleTokensIn[i] != address(0)) {
                unchecked {
                    leafIndex++;
                }
                leafs[leafIndex] = ManageLeaf(
                    getAddress(sourceChain, "pendleRouter"),
                    false,
                    "mintSyFromToken(address,address,uint256,(address,uint256,address,address,(uint8,address,bytes,bool)))",
                    new address[](6),
                    string.concat("Mint ", ERC20(sy).symbol(), " using ", ERC20(possibleTokensIn[i]).symbol()),
                    getAddress(sourceChain, "rawDataDecoderAndSanitizer")
                );
                leafs[leafIndex].argumentAddresses[0] = getAddress(sourceChain, "boringVault");
                leafs[leafIndex].argumentAddresses[1] = sy;
                leafs[leafIndex].argumentAddresses[2] = possibleTokensIn[i];
                leafs[leafIndex].argumentAddresses[3] = possibleTokensIn[i];
                leafs[leafIndex].argumentAddresses[4] = address(0);
                leafs[leafIndex].argumentAddresses[5] = address(0);
            }
        }
        // Mint PT and YT using SY.
        unchecked {
            leafIndex++;
        }
        leafs[leafIndex] = ManageLeaf(
            getAddress(sourceChain, "pendleRouter"),
            false,
            "mintPyFromSy(address,address,uint256,uint256)",
            new address[](2),
            string.concat("Mint ", ERC20(pt).symbol(), " and ", ERC20(yt).symbol(), " from ", ERC20(sy).symbol()),
            getAddress(sourceChain, "rawDataDecoderAndSanitizer")
        );
        leafs[leafIndex].argumentAddresses[0] = getAddress(sourceChain, "boringVault");
        leafs[leafIndex].argumentAddresses[1] = yt;
        // Swap between PT and YT.
        unchecked {
            leafIndex++;
        }
        leafs[leafIndex] = ManageLeaf(
            getAddress(sourceChain, "pendleRouter"),
            false,
            "swapExactYtForPt(address,address,uint256,uint256,(uint256,uint256,uint256,uint256,uint256))",
            new address[](2),
            string.concat("Swap ", ERC20(yt).symbol(), " for ", ERC20(pt).symbol()),
            getAddress(sourceChain, "rawDataDecoderAndSanitizer")
        );
        leafs[leafIndex].argumentAddresses[0] = getAddress(sourceChain, "boringVault");
        leafs[leafIndex].argumentAddresses[1] = marketAddress;
        unchecked {
            leafIndex++;
        }
        leafs[leafIndex] = ManageLeaf(
            getAddress(sourceChain, "pendleRouter"),
            false,
            "swapExactPtForYt(address,address,uint256,uint256,(uint256,uint256,uint256,uint256,uint256))",
            new address[](2),
            string.concat("Swap ", ERC20(pt).symbol(), " for ", ERC20(yt).symbol()),
            getAddress(sourceChain, "rawDataDecoderAndSanitizer")
        );
        leafs[leafIndex].argumentAddresses[0] = getAddress(sourceChain, "boringVault");
        leafs[leafIndex].argumentAddresses[1] = marketAddress;
        // Manage Liquidity.
        unchecked {
            leafIndex++;
        }
        leafs[leafIndex] = ManageLeaf(
            getAddress(sourceChain, "pendleRouter"),
            false,
            "addLiquidityDualSyAndPt(address,address,uint256,uint256,uint256)",
            new address[](2),
            string.concat(
                "Mint LP-", underlyingAssetDescriptor, " using ", ERC20(sy).symbol(), " and ", ERC20(pt).symbol()
            ),
            getAddress(sourceChain, "rawDataDecoderAndSanitizer")
        );
        leafs[leafIndex].argumentAddresses[0] = getAddress(sourceChain, "boringVault");
        leafs[leafIndex].argumentAddresses[1] = marketAddress;
        unchecked {
            leafIndex++;
        }
        leafs[leafIndex] = ManageLeaf(
            getAddress(sourceChain, "pendleRouter"),
            false,
            "removeLiquidityDualSyAndPt(address,address,uint256,uint256,uint256)",
            new address[](2),
            string.concat(
                "Burn LP-", underlyingAssetDescriptor, " for ", ERC20(sy).symbol(), " and ", ERC20(pt).symbol()
            ),
            getAddress(sourceChain, "rawDataDecoderAndSanitizer")
        );
        leafs[leafIndex].argumentAddresses[0] = getAddress(sourceChain, "boringVault");
        leafs[leafIndex].argumentAddresses[1] = marketAddress;
        // Burn PT and YT for SY.
        unchecked {
            leafIndex++;
        }
        leafs[leafIndex] = ManageLeaf(
            getAddress(sourceChain, "pendleRouter"),
            false,
            "redeemPyToSy(address,address,uint256,uint256)",
            new address[](2),
            string.concat("Burn ", ERC20(pt).symbol(), " and ", ERC20(yt).symbol(), " for ", ERC20(sy).symbol()),
            getAddress(sourceChain, "rawDataDecoderAndSanitizer")
        );
        leafs[leafIndex].argumentAddresses[0] = getAddress(sourceChain, "boringVault");
        leafs[leafIndex].argumentAddresses[1] = yt;
        // Redeem SY for output token.
        for (uint256 i; i < possibleTokensOut.length; ++i) {
            if (possibleTokensOut[i] != address(0)) {
                unchecked {
                    leafIndex++;
                }
                leafs[leafIndex] = ManageLeaf(
                    getAddress(sourceChain, "pendleRouter"),
                    false,
                    "redeemSyToToken(address,address,uint256,(address,uint256,address,address,(uint8,address,bytes,bool)))",
                    new address[](6),
                    string.concat("Burn ", ERC20(sy).symbol(), " for ", ERC20(possibleTokensOut[i]).symbol()),
                    getAddress(sourceChain, "rawDataDecoderAndSanitizer")
                );
                leafs[leafIndex].argumentAddresses[0] = getAddress(sourceChain, "boringVault");
                leafs[leafIndex].argumentAddresses[1] = sy;
                leafs[leafIndex].argumentAddresses[2] = possibleTokensOut[i];
                leafs[leafIndex].argumentAddresses[3] = possibleTokensOut[i];
                leafs[leafIndex].argumentAddresses[4] = address(0);
                leafs[leafIndex].argumentAddresses[5] = address(0);
            }
        }
        // Harvest rewards.
        unchecked {
            leafIndex++;
        }
        leafs[leafIndex] = ManageLeaf(
            getAddress(sourceChain, "pendleRouter"),
            false,
            "redeemDueInterestAndRewards(address,address[],address[],address[])",
            new address[](4),
            string.concat("Redeem due interest and rewards for ", underlyingAssetDescriptor, " Pendle"),
            getAddress(sourceChain, "rawDataDecoderAndSanitizer")
        );
        leafs[leafIndex].argumentAddresses[0] = getAddress(sourceChain, "boringVault");
        leafs[leafIndex].argumentAddresses[1] = sy;
        leafs[leafIndex].argumentAddresses[2] = yt;
        leafs[leafIndex].argumentAddresses[3] = marketAddress;

        // Swap between SY and PT
        unchecked {
            leafIndex++;
        }
        leafs[leafIndex] = ManageLeaf(
            getAddress(sourceChain, "pendleRouter"),
            false,
            "swapExactSyForPt(address,address,uint256,uint256,(uint256,uint256,uint256,uint256,uint256),(address,uint256,((uint256,uint256,uint256,uint8,address,address,address,address,uint256,uint256,uint256,bytes),bytes,uint256)[],((uint256,uint256,uint256,uint8,address,address,address,address,uint256,uint256,uint256,bytes),bytes,uint256)[],bytes))",
            new address[](2),
            string.concat("Swap ", ERC20(sy).symbol(), " for ", ERC20(pt).symbol()),
            getAddress(sourceChain, "rawDataDecoderAndSanitizer")
        );
        leafs[leafIndex].argumentAddresses[0] = getAddress(sourceChain, "boringVault");
        leafs[leafIndex].argumentAddresses[1] = marketAddress;
        unchecked {
            leafIndex++;
        }
        leafs[leafIndex] = ManageLeaf(
            getAddress(sourceChain, "pendleRouter"),
            false,
            "swapExactPtForSy(address,address,uint256,uint256,(address,uint256,((uint256,uint256,uint256,uint8,address,address,address,address,uint256,uint256,uint256,bytes),bytes,uint256)[],((uint256,uint256,uint256,uint8,address,address,address,address,uint256,uint256,uint256,bytes),bytes,uint256)[],bytes))",
            new address[](2),
            string.concat("Swap ", ERC20(pt).symbol(), " for ", ERC20(sy).symbol()),
            getAddress(sourceChain, "rawDataDecoderAndSanitizer")
        );
        leafs[leafIndex].argumentAddresses[0] = getAddress(sourceChain, "boringVault");
        leafs[leafIndex].argumentAddresses[1] = marketAddress;

        // Swap between SY and YT
        unchecked {
            leafIndex++;
        }
        leafs[leafIndex] = ManageLeaf(
            getAddress(sourceChain, "pendleRouter"),
            false,
            "swapExactSyForYt(address,address,uint256,uint256,(uint256,uint256,uint256,uint256,uint256),(address,uint256,((uint256,uint256,uint256,uint8,address,address,address,address,uint256,uint256,uint256,bytes),bytes,uint256)[],((uint256,uint256,uint256,uint8,address,address,address,address,uint256,uint256,uint256,bytes),bytes,uint256)[],bytes))",
            new address[](2),
            string.concat("Swap ", ERC20(sy).symbol(), " for ", ERC20(yt).symbol()),
            getAddress(sourceChain, "rawDataDecoderAndSanitizer")
        );
        leafs[leafIndex].argumentAddresses[0] = getAddress(sourceChain, "boringVault");
        leafs[leafIndex].argumentAddresses[1] = marketAddress;
        unchecked {
            leafIndex++;
        }
        leafs[leafIndex] = ManageLeaf(
            getAddress(sourceChain, "pendleRouter"),
            false,
            "swapExactYtForSy(address,address,uint256,uint256,(address,uint256,((uint256,uint256,uint256,uint8,address,address,address,address,uint256,uint256,uint256,bytes),bytes,uint256)[],((uint256,uint256,uint256,uint8,address,address,address,address,uint256,uint256,uint256,bytes),bytes,uint256)[],bytes))",
            new address[](2),
            string.concat("Swap ", ERC20(yt).symbol(), " for ", ERC20(sy).symbol()),
            getAddress(sourceChain, "rawDataDecoderAndSanitizer")
        );
        leafs[leafIndex].argumentAddresses[0] = getAddress(sourceChain, "boringVault");
        leafs[leafIndex].argumentAddresses[1] = marketAddress;

        if (allowLimitOrderFills) {
            // Re-add the swap between SY and PT and YT leaves, but add in the limit order router, and YT in the argumentAddresses.
            unchecked {
                leafIndex++;
            }
            leafs[leafIndex] = ManageLeaf(
                getAddress(sourceChain, "pendleRouter"),
                false,
                "swapExactSyForPt(address,address,uint256,uint256,(uint256,uint256,uint256,uint256,uint256),(address,uint256,((uint256,uint256,uint256,uint8,address,address,address,address,uint256,uint256,uint256,bytes),bytes,uint256)[],((uint256,uint256,uint256,uint8,address,address,address,address,uint256,uint256,uint256,bytes),bytes,uint256)[],bytes))",
                new address[](4),
                string.concat("Swap ", ERC20(sy).symbol(), " for ", ERC20(pt).symbol(), " with limit orders"),
                getAddress(sourceChain, "rawDataDecoderAndSanitizer")
            );
            leafs[leafIndex].argumentAddresses[0] = getAddress(sourceChain, "boringVault");
            leafs[leafIndex].argumentAddresses[1] = marketAddress;
            leafs[leafIndex].argumentAddresses[2] = getAddress(sourceChain, "pendleLimitOrderRouter");
            leafs[leafIndex].argumentAddresses[3] = yt;
            unchecked {
                leafIndex++;
            }
            leafs[leafIndex] = ManageLeaf(
                getAddress(sourceChain, "pendleRouter"),
                false,
                "swapExactPtForSy(address,address,uint256,uint256,(address,uint256,((uint256,uint256,uint256,uint8,address,address,address,address,uint256,uint256,uint256,bytes),bytes,uint256)[],((uint256,uint256,uint256,uint8,address,address,address,address,uint256,uint256,uint256,bytes),bytes,uint256)[],bytes))",
                new address[](4),
                string.concat("Swap ", ERC20(pt).symbol(), " for ", ERC20(sy).symbol(), " with limit orders"),
                getAddress(sourceChain, "rawDataDecoderAndSanitizer")
            );
            leafs[leafIndex].argumentAddresses[0] = getAddress(sourceChain, "boringVault");
            leafs[leafIndex].argumentAddresses[1] = marketAddress;
            leafs[leafIndex].argumentAddresses[2] = getAddress(sourceChain, "pendleLimitOrderRouter");
            leafs[leafIndex].argumentAddresses[3] = yt;

            unchecked {
                leafIndex++;
            }
            leafs[leafIndex] = ManageLeaf(
                getAddress(sourceChain, "pendleRouter"),
                false,
                "swapExactSyForYt(address,address,uint256,uint256,(uint256,uint256,uint256,uint256,uint256),(address,uint256,((uint256,uint256,uint256,uint8,address,address,address,address,uint256,uint256,uint256,bytes),bytes,uint256)[],((uint256,uint256,uint256,uint8,address,address,address,address,uint256,uint256,uint256,bytes),bytes,uint256)[],bytes))",
                new address[](4),
                string.concat("Swap ", ERC20(sy).symbol(), " for ", ERC20(yt).symbol(), " with limit orders"),
                getAddress(sourceChain, "rawDataDecoderAndSanitizer")
            );
            leafs[leafIndex].argumentAddresses[0] = getAddress(sourceChain, "boringVault");
            leafs[leafIndex].argumentAddresses[1] = marketAddress;
            leafs[leafIndex].argumentAddresses[2] = getAddress(sourceChain, "pendleLimitOrderRouter");
            leafs[leafIndex].argumentAddresses[3] = yt;
            unchecked {
                leafIndex++;
            }
            leafs[leafIndex] = ManageLeaf(
                getAddress(sourceChain, "pendleRouter"),
                false,
                "swapExactYtForSy(address,address,uint256,uint256,(address,uint256,((uint256,uint256,uint256,uint8,address,address,address,address,uint256,uint256,uint256,bytes),bytes,uint256)[],((uint256,uint256,uint256,uint8,address,address,address,address,uint256,uint256,uint256,bytes),bytes,uint256)[],bytes))",
                new address[](4),
                string.concat("Swap ", ERC20(yt).symbol(), " for ", ERC20(sy).symbol(), " with limit orders"),
                getAddress(sourceChain, "rawDataDecoderAndSanitizer")
            );
            leafs[leafIndex].argumentAddresses[0] = getAddress(sourceChain, "boringVault");
            leafs[leafIndex].argumentAddresses[1] = marketAddress;
            leafs[leafIndex].argumentAddresses[2] = getAddress(sourceChain, "pendleLimitOrderRouter");
            leafs[leafIndex].argumentAddresses[3] = yt;

            _addPendleLimitOrderLeafs(leafs, marketAddress);
        }
    }

    // ========================================= Pendle Limit Order =========================================

    function _addPendleLimitOrderLeafs(ManageLeaf[] memory leafs, address marketAddress) internal {
        // Approve Limit Order Router to spend yt, pt and sy.
        PendleMarket market = PendleMarket(marketAddress);
        (address sy, address pt, address yt) = market.readTokens();

        if (!tokenToSpenderToApprovalInTree[yt][getAddress(sourceChain, "pendleLimitOrderRouter")]) {
            unchecked {
                leafIndex++;
            }
            leafs[leafIndex] = ManageLeaf(
                yt,
                false,
                "approve(address,uint256)",
                new address[](1),
                string.concat("Approve Pendle Limit Order Router to spend ", ERC20(yt).symbol()),
                getAddress(sourceChain, "rawDataDecoderAndSanitizer")
            );
            leafs[leafIndex].argumentAddresses[0] = getAddress(sourceChain, "pendleLimitOrderRouter");
            tokenToSpenderToApprovalInTree[yt][getAddress(sourceChain, "pendleLimitOrderRouter")] = true;
        }

        if (!tokenToSpenderToApprovalInTree[pt][getAddress(sourceChain, "pendleLimitOrderRouter")]) {
            unchecked {
                leafIndex++;
            }
            leafs[leafIndex] = ManageLeaf(
                pt,
                false,
                "approve(address,uint256)",
                new address[](1),
                string.concat("Approve Pendle Limit Order Router to spend ", ERC20(pt).symbol()),
                getAddress(sourceChain, "rawDataDecoderAndSanitizer")
            );
            leafs[leafIndex].argumentAddresses[0] = getAddress(sourceChain, "pendleLimitOrderRouter");
            tokenToSpenderToApprovalInTree[pt][getAddress(sourceChain, "pendleLimitOrderRouter")] = true;
        }

        if (!tokenToSpenderToApprovalInTree[sy][getAddress(sourceChain, "pendleLimitOrderRouter")]) {
            unchecked {
                leafIndex++;
            }
            leafs[leafIndex] = ManageLeaf(
                sy,
                false,
                "approve(address,uint256)",
                new address[](1),
                string.concat("Approve Pendle Limit Order Router to spend ", ERC20(sy).symbol()),
                getAddress(sourceChain, "rawDataDecoderAndSanitizer")
            );
            leafs[leafIndex].argumentAddresses[0] = getAddress(sourceChain, "pendleLimitOrderRouter");
            tokenToSpenderToApprovalInTree[sy][getAddress(sourceChain, "pendleLimitOrderRouter")] = true;
        }

        // Add fill leaf.
        unchecked {
            leafIndex++;
        }
        leafs[leafIndex] = ManageLeaf(
            getAddress(sourceChain, "pendleLimitOrderRouter"),
            false,
            "fill(((uint256,uint256,uint256,uint8,address,address,address,address,uint256,uint256,uint256,bytes),bytes,uint256)[],address,uint256,bytes,bytes)",
            new address[](2),
            string.concat("Fill Limit orders for ", ERC20(sy).symbol(), " Pendle market"),
            getAddress(sourceChain, "rawDataDecoderAndSanitizer")
        );
        leafs[leafIndex].argumentAddresses[0] = getAddress(sourceChain, "boringVault");
        leafs[leafIndex].argumentAddresses[1] = yt;
    }

    // ========================================= Balancer =========================================

    function _addBalancerLeafs(ManageLeaf[] memory leafs, bytes32 poolId, address gauge) internal {
        BalancerVault bv = BalancerVault(getAddress(sourceChain, "balancerVault"));

        (ERC20[] memory tokens,,) = bv.getPoolTokens(poolId);
        address pool = _getPoolAddressFromPoolId(poolId);
        uint256 tokenCount;
        for (uint256 i; i < tokens.length; i++) {
            if (
                address(tokens[i]) != pool
                    && !tokenToSpenderToApprovalInTree[address(tokens[i])][getAddress(sourceChain, "balancerVault")]
            ) {
                unchecked {
                    leafIndex++;
                }
                leafs[leafIndex] = ManageLeaf(
                    address(tokens[i]),
                    false,
                    "approve(address,uint256)",
                    new address[](1),
                    string.concat("Approve Balancer Vault to spend ", tokens[i].symbol()),
                    getAddress(sourceChain, "rawDataDecoderAndSanitizer")
                );
                leafs[leafIndex].argumentAddresses[0] = getAddress(sourceChain, "balancerVault");
                tokenToSpenderToApprovalInTree[address(tokens[i])][getAddress(sourceChain, "balancerVault")] = true;
            }
            tokenCount++;
        }

        // Approve gauge.
        if (!tokenToSpenderToApprovalInTree[pool][gauge]) {
            unchecked {
                leafIndex++;
            }
            leafs[leafIndex] = ManageLeaf(
                pool,
                false,
                "approve(address,uint256)",
                new address[](1),
                string.concat("Approve Balancer gauge to spend ", ERC20(pool).symbol()),
                getAddress(sourceChain, "rawDataDecoderAndSanitizer")
            );
            leafs[leafIndex].argumentAddresses[0] = gauge;
            tokenToSpenderToApprovalInTree[pool][gauge] = true;
        }

        address[] memory addressArguments = new address[](3 + tokenCount);
        addressArguments[0] = pool;
        addressArguments[1] = getAddress(sourceChain, "boringVault");
        addressArguments[2] = getAddress(sourceChain, "boringVault");
        // uint256 j;
        for (uint256 i; i < tokens.length; i++) {
            // if (address(tokens[i]) == pool) continue;
            addressArguments[3 + i] = address(tokens[i]);
            // j++;
        }

        // Join pool
        unchecked {
            leafIndex++;
        }
        leafs[leafIndex] = ManageLeaf(
            getAddress(sourceChain, "balancerVault"),
            false,
            "joinPool(bytes32,address,address,(address[],uint256[],bytes,bool))",
            new address[](addressArguments.length),
            string.concat("Join Balancer pool ", ERC20(pool).symbol()),
            getAddress(sourceChain, "rawDataDecoderAndSanitizer")
        );
        for (uint256 i; i < addressArguments.length; i++) {
            leafs[leafIndex].argumentAddresses[i] = addressArguments[i];
        }

        // Exit pool
        unchecked {
            leafIndex++;
        }
        leafs[leafIndex] = ManageLeaf(
            getAddress(sourceChain, "balancerVault"),
            false,
            "exitPool(bytes32,address,address,(address[],uint256[],bytes,bool))",
            new address[](addressArguments.length),
            string.concat("Exit Balancer pool ", ERC20(pool).symbol()),
            getAddress(sourceChain, "rawDataDecoderAndSanitizer")
        );
        for (uint256 i; i < addressArguments.length; i++) {
            leafs[leafIndex].argumentAddresses[i] = addressArguments[i];
        }

        // Deposit into gauge.
        unchecked {
            leafIndex++;
        }
        leafs[leafIndex] = ManageLeaf(
            gauge,
            false,
            "deposit(uint256,address)",
            new address[](1),
            string.concat("Deposit ", ERC20(pool).symbol(), " into Balancer gauge"),
            getAddress(sourceChain, "rawDataDecoderAndSanitizer")
        );
        leafs[leafIndex].argumentAddresses[0] = getAddress(sourceChain, "boringVault");

        // Withdraw from gauge.
        unchecked {
            leafIndex++;
        }
        leafs[leafIndex] = ManageLeaf(
            gauge,
            false,
            "withdraw(uint256)",
            new address[](0),
            string.concat("Withdraw ", ERC20(pool).symbol(), " from Balancer gauge"),
            getAddress(sourceChain, "rawDataDecoderAndSanitizer")
        );

        if (keccak256(abi.encode(sourceChain)) == keccak256(abi.encode(mainnet))) {
            // Mint rewards.
            unchecked {
                leafIndex++;
            }
            leafs[leafIndex] = ManageLeaf(
                getAddress(sourceChain, "minter"),
                false,
                "mint(address)",
                new address[](1),
                string.concat("Mint rewards from Balancer gauge"),
                getAddress(sourceChain, "rawDataDecoderAndSanitizer")
            );
            leafs[leafIndex].argumentAddresses[0] = gauge;
        } else {
            // Call claim_rewards(address) on gauge.
            unchecked {
                leafIndex++;
            }
            leafs[leafIndex] = ManageLeaf(
                gauge,
                false,
                "claim_rewards(address)",
                new address[](1),
                string.concat("Claim rewards from Balancer gauge"),
                getAddress(sourceChain, "rawDataDecoderAndSanitizer")
            );
            leafs[leafIndex].argumentAddresses[0] = getAddress(sourceChain, "boringVault");
        }
    }

    // ========================================= Aura =========================================

    function _addAuraLeafs(ManageLeaf[] memory leafs, address auraDeposit) internal {
        ERC4626 auraVault = ERC4626(auraDeposit);
        ERC20 bpt = auraVault.asset();

        // Approve vault to spend BPT.
        if (!tokenToSpenderToApprovalInTree[address(bpt)][auraDeposit]) {
            unchecked {
                leafIndex++;
            }
            leafs[leafIndex] = ManageLeaf(
                address(bpt),
                false,
                "approve(address,uint256)",
                new address[](1),
                string.concat("Approve ", auraVault.symbol(), " to spend ", bpt.symbol()),
                getAddress(sourceChain, "rawDataDecoderAndSanitizer")
            );
            leafs[leafIndex].argumentAddresses[0] = auraDeposit;
            tokenToSpenderToApprovalInTree[address(bpt)][auraDeposit] = true;
        }

        // Deposit BPT into Aura vault.
        unchecked {
            leafIndex++;
        }
        leafs[leafIndex] = ManageLeaf(
            auraDeposit,
            false,
            "deposit(uint256,address)",
            new address[](1),
            string.concat("Deposit ", bpt.symbol(), " into ", auraVault.symbol()),
            getAddress(sourceChain, "rawDataDecoderAndSanitizer")
        );
        leafs[leafIndex].argumentAddresses[0] = getAddress(sourceChain, "boringVault");

        // Withdraw BPT from Aura vault.
        unchecked {
            leafIndex++;
        }
        leafs[leafIndex] = ManageLeaf(
            auraDeposit,
            false,
            "withdraw(uint256,address,address)",
            new address[](2),
            string.concat("Withdraw ", bpt.symbol(), " from ", auraVault.symbol()),
            getAddress(sourceChain, "rawDataDecoderAndSanitizer")
        );
        leafs[leafIndex].argumentAddresses[0] = getAddress(sourceChain, "boringVault");
        leafs[leafIndex].argumentAddresses[1] = getAddress(sourceChain, "boringVault");

        // Call getReward.
        unchecked {
            leafIndex++;
        }
        leafs[leafIndex] = ManageLeaf(
            auraDeposit,
            false,
            "getReward(address,bool)",
            new address[](1),
            string.concat("Get rewards from ", auraVault.symbol()),
            getAddress(sourceChain, "rawDataDecoderAndSanitizer")
        );
        leafs[leafIndex].argumentAddresses[0] = getAddress(sourceChain, "boringVault");
    }

    // ========================================= MorphoBlue =========================================

    function _addMorphoBlueSupplyLeafs(ManageLeaf[] memory leafs, bytes32 marketId) internal {
        IMB.MarketParams memory marketParams = IMB(getAddress(sourceChain, "morphoBlue")).idToMarketParams(marketId);
        ERC20 loanToken = ERC20(marketParams.loanToken);
        ERC20 collateralToken = ERC20(marketParams.collateralToken);
        uint256 leftSideLLTV = marketParams.lltv / 1e16;
        uint256 rightSideLLTV = (marketParams.lltv / 1e14) % 100;
        string memory morphoBlueMarketName = string.concat(
            "MorphoBlue ",
            collateralToken.symbol(),
            "/",
            loanToken.symbol(),
            " ",
            vm.toString(leftSideLLTV),
            ".",
            vm.toString(rightSideLLTV),
            " LLTV market"
        );
        // Add approval leaf if not already added
        if (!tokenToSpenderToApprovalInTree[marketParams.loanToken][getAddress(sourceChain, "morphoBlue")]) {
            unchecked {
                leafIndex++;
            }
            leafs[leafIndex] = ManageLeaf(
                marketParams.loanToken,
                false,
                "approve(address,uint256)",
                new address[](1),
                string.concat("Approve MorhoBlue to spend ", loanToken.symbol()),
                getAddress(sourceChain, "rawDataDecoderAndSanitizer")
            );
            leafs[leafIndex].argumentAddresses[0] = getAddress(sourceChain, "morphoBlue");
            tokenToSpenderToApprovalInTree[marketParams.loanToken][getAddress(sourceChain, "morphoBlue")] = true;
        }
        unchecked {
            leafIndex++;
        }
        leafs[leafIndex] = ManageLeaf(
            getAddress(sourceChain, "morphoBlue"),
            false,
            "supply((address,address,address,address,uint256),uint256,uint256,address,bytes)",
            new address[](5),
            string.concat("Supply ", loanToken.symbol(), " to ", morphoBlueMarketName),
            getAddress(sourceChain, "rawDataDecoderAndSanitizer")
        );
        leafs[leafIndex].argumentAddresses[0] = marketParams.loanToken;
        leafs[leafIndex].argumentAddresses[1] = marketParams.collateralToken;
        leafs[leafIndex].argumentAddresses[2] = marketParams.oracle;
        leafs[leafIndex].argumentAddresses[3] = marketParams.irm;
        leafs[leafIndex].argumentAddresses[4] = getAddress(sourceChain, "boringVault");
        unchecked {
            leafIndex++;
        }
        leafs[leafIndex] = ManageLeaf(
            getAddress(sourceChain, "morphoBlue"),
            false,
            "withdraw((address,address,address,address,uint256),uint256,uint256,address,address)",
            new address[](6),
            string.concat("Withdraw ", loanToken.symbol(), " from ", morphoBlueMarketName),
            getAddress(sourceChain, "rawDataDecoderAndSanitizer")
        );
        leafs[leafIndex].argumentAddresses[0] = marketParams.loanToken;
        leafs[leafIndex].argumentAddresses[1] = marketParams.collateralToken;
        leafs[leafIndex].argumentAddresses[2] = marketParams.oracle;
        leafs[leafIndex].argumentAddresses[3] = marketParams.irm;
        leafs[leafIndex].argumentAddresses[4] = getAddress(sourceChain, "boringVault");
        leafs[leafIndex].argumentAddresses[5] = getAddress(sourceChain, "boringVault");
    }

    function _addMorphoBlueCollateralLeafs(ManageLeaf[] memory leafs, bytes32 marketId) internal {
        IMB.MarketParams memory marketParams = IMB(getAddress(sourceChain, "morphoBlue")).idToMarketParams(marketId);
        ERC20 loanToken = ERC20(marketParams.loanToken);
        ERC20 collateralToken = ERC20(marketParams.collateralToken);
        uint256 leftSideLLTV = marketParams.lltv / 1e16;
        uint256 rightSideLLTV = (marketParams.lltv / 1e14) % 100;
        string memory morphoBlueMarketName = string.concat(
            "MorphoBlue ",
            collateralToken.symbol(),
            "/",
            loanToken.symbol(),
            " ",
            vm.toString(leftSideLLTV),
            ".",
            vm.toString(rightSideLLTV),
            " LLTV market"
        );
        // Approve MorphoBlue to spend collateral.
        if (!tokenToSpenderToApprovalInTree[marketParams.collateralToken][getAddress(sourceChain, "morphoBlue")]) {
            unchecked {
                leafIndex++;
            }
            leafs[leafIndex] = ManageLeaf(
                marketParams.collateralToken,
                false,
                "approve(address,uint256)",
                new address[](1),
                string.concat("Approve MorhoBlue to spend ", collateralToken.symbol()),
                getAddress(sourceChain, "rawDataDecoderAndSanitizer")
            );
            leafs[leafIndex].argumentAddresses[0] = getAddress(sourceChain, "morphoBlue");
            tokenToSpenderToApprovalInTree[marketParams.collateralToken][getAddress(sourceChain, "morphoBlue")] = true;
        }
        // Approve morpho blue to spend loan token.
        if (!tokenToSpenderToApprovalInTree[marketParams.collateralToken][getAddress(sourceChain, "morphoBlue")]) {
            unchecked {
                leafIndex++;
            }
            leafs[leafIndex] = ManageLeaf(
                marketParams.loanToken,
                false,
                "approve(address,uint256)",
                new address[](1),
                string.concat("Approve MorhoBlue to spend ", loanToken.symbol()),
                getAddress(sourceChain, "rawDataDecoderAndSanitizer")
            );
            leafs[leafIndex].argumentAddresses[0] = getAddress(sourceChain, "morphoBlue");
            tokenToSpenderToApprovalInTree[marketParams.loanToken][getAddress(sourceChain, "morphoBlue")] = true;
        }
        // Supply collateral to MorphoBlue.
        unchecked {
            leafIndex++;
        }
        leafs[leafIndex] = ManageLeaf(
            getAddress(sourceChain, "morphoBlue"),
            false,
            "supplyCollateral((address,address,address,address,uint256),uint256,address,bytes)",
            new address[](5),
            string.concat("Supply ", collateralToken.symbol(), " to ", morphoBlueMarketName),
            getAddress(sourceChain, "rawDataDecoderAndSanitizer")
        );
        leafs[leafIndex].argumentAddresses[0] = marketParams.loanToken;
        leafs[leafIndex].argumentAddresses[1] = marketParams.collateralToken;
        leafs[leafIndex].argumentAddresses[2] = marketParams.oracle;
        leafs[leafIndex].argumentAddresses[3] = marketParams.irm;
        leafs[leafIndex].argumentAddresses[4] = getAddress(sourceChain, "boringVault");

        // Borrow loan token from MorphoBlue.
        unchecked {
            leafIndex++;
        }
        leafs[leafIndex] = ManageLeaf(
            getAddress(sourceChain, "morphoBlue"),
            false,
            "borrow((address,address,address,address,uint256),uint256,uint256,address,address)",
            new address[](6),
            string.concat("Borrow ", loanToken.symbol(), " from ", morphoBlueMarketName),
            getAddress(sourceChain, "rawDataDecoderAndSanitizer")
        );
        leafs[leafIndex].argumentAddresses[0] = marketParams.loanToken;
        leafs[leafIndex].argumentAddresses[1] = marketParams.collateralToken;
        leafs[leafIndex].argumentAddresses[2] = marketParams.oracle;
        leafs[leafIndex].argumentAddresses[3] = marketParams.irm;
        leafs[leafIndex].argumentAddresses[4] = getAddress(sourceChain, "boringVault");
        leafs[leafIndex].argumentAddresses[5] = getAddress(sourceChain, "boringVault");

        // Repay loan token to MorphoBlue.
        unchecked {
            leafIndex++;
        }
        leafs[leafIndex] = ManageLeaf(
            getAddress(sourceChain, "morphoBlue"),
            false,
            "repay((address,address,address,address,uint256),uint256,uint256,address,bytes)",
            new address[](5),
            string.concat("Repay ", loanToken.symbol(), " to ", morphoBlueMarketName),
            getAddress(sourceChain, "rawDataDecoderAndSanitizer")
        );
        leafs[leafIndex].argumentAddresses[0] = marketParams.loanToken;
        leafs[leafIndex].argumentAddresses[1] = marketParams.collateralToken;
        leafs[leafIndex].argumentAddresses[2] = marketParams.oracle;
        leafs[leafIndex].argumentAddresses[3] = marketParams.irm;
        leafs[leafIndex].argumentAddresses[4] = getAddress(sourceChain, "boringVault");

        // Withdraw collateral from MorphoBlue.
        unchecked {
            leafIndex++;
        }
        leafs[leafIndex] = ManageLeaf(
            getAddress(sourceChain, "morphoBlue"),
            false,
            "withdrawCollateral((address,address,address,address,uint256),uint256,address,address)",
            new address[](6),
            string.concat("Withdraw ", collateralToken.symbol(), " from ", morphoBlueMarketName),
            getAddress(sourceChain, "rawDataDecoderAndSanitizer")
        );
        leafs[leafIndex].argumentAddresses[0] = marketParams.loanToken;
        leafs[leafIndex].argumentAddresses[1] = marketParams.collateralToken;
        leafs[leafIndex].argumentAddresses[2] = marketParams.oracle;
        leafs[leafIndex].argumentAddresses[3] = marketParams.irm;
        leafs[leafIndex].argumentAddresses[4] = getAddress(sourceChain, "boringVault");
        leafs[leafIndex].argumentAddresses[5] = getAddress(sourceChain, "boringVault");
    }

    // ========================================= ERC4626 =========================================

    function _addERC4626Leafs(ManageLeaf[] memory leafs, ERC4626 vault) internal {
        ERC20 asset = vault.asset();
        // Approvals
        unchecked {
            leafIndex++;
        }
        leafs[leafIndex] = ManageLeaf(
            address(asset),
            false,
            "approve(address,uint256)",
            new address[](1),
            string.concat("Approve ", vault.symbol(), " to spend ", asset.symbol()),
            getAddress(sourceChain, "rawDataDecoderAndSanitizer")
        );
        leafs[leafIndex].argumentAddresses[0] = address(vault);
        // Depositing
        unchecked {
            leafIndex++;
        }
        leafs[leafIndex] = ManageLeaf(
            address(vault),
            false,
            "deposit(uint256,address)",
            new address[](1),
            string.concat("Deposit ", asset.symbol(), " for ", vault.symbol()),
            getAddress(sourceChain, "rawDataDecoderAndSanitizer")
        );
        leafs[leafIndex].argumentAddresses[0] = getAddress(sourceChain, "boringVault");
        // Withdrawing
        unchecked {
            leafIndex++;
        }
        leafs[leafIndex] = ManageLeaf(
            address(vault),
            false,
            "withdraw(uint256,address,address)",
            new address[](2),
            string.concat("Withdraw ", asset.symbol(), " from ", vault.symbol()),
            getAddress(sourceChain, "rawDataDecoderAndSanitizer")
        );
        leafs[leafIndex].argumentAddresses[0] = getAddress(sourceChain, "boringVault");
        leafs[leafIndex].argumentAddresses[1] = getAddress(sourceChain, "boringVault");

        // Minting
        unchecked {
            leafIndex++;
        }
        leafs[leafIndex] = ManageLeaf(
            address(vault),
            false,
            "mint(uint256,address)",
            new address[](1),
            string.concat("Mint ", vault.symbol(), " using ", asset.symbol()),
            getAddress(sourceChain, "rawDataDecoderAndSanitizer")
        );
        leafs[leafIndex].argumentAddresses[0] = getAddress(sourceChain, "boringVault");

        // Redeeming
        unchecked {
            leafIndex++;
        }
        leafs[leafIndex] = ManageLeaf(
            address(vault),
            false,
            "redeem(uint256,address,address)",
            new address[](2),
            string.concat("Redeem ", vault.symbol(), " for ", asset.symbol()),
            getAddress(sourceChain, "rawDataDecoderAndSanitizer")
        );
        leafs[leafIndex].argumentAddresses[0] = getAddress(sourceChain, "boringVault");
        leafs[leafIndex].argumentAddresses[1] = getAddress(sourceChain, "boringVault");
    }

    // ========================================= Vault Craft =========================================

    function _addVaultCraftLeafs(ManageLeaf[] memory leafs, ERC4626 vault, address gauge) internal {
        _addERC4626Leafs(leafs, vault);

        // Add leafs for gauge.
        // Approve gauge to spend vault share.
        unchecked {
            leafIndex++;
        }
        leafs[leafIndex] = ManageLeaf(
            address(vault),
            false,
            "approve(address,uint256)",
            new address[](1),
            string.concat("Approve ", vault.symbol(), " gauge to spend", vault.symbol()),
            getAddress(sourceChain, "rawDataDecoderAndSanitizer")
        );
        leafs[leafIndex].argumentAddresses[0] = gauge;

        // Deposit vault share into gauge.
        unchecked {
            leafIndex++;
        }
        leafs[leafIndex] = ManageLeaf(
            gauge,
            false,
            "deposit(uint256,address)",
            new address[](1),
            string.concat("Deposit ", vault.symbol(), " share into gauge"),
            getAddress(sourceChain, "rawDataDecoderAndSanitizer")
        );
        leafs[leafIndex].argumentAddresses[0] = getAddress(sourceChain, "boringVault");

        // Withdraw vault share from gauge.
        unchecked {
            leafIndex++;
        }
        leafs[leafIndex] = ManageLeaf(
            gauge,
            false,
            "withdraw(uint256)",
            new address[](0),
            string.concat("Withdraw ", vault.symbol(), " share from gauge"),
            getAddress(sourceChain, "rawDataDecoderAndSanitizer")
        );

        // Claim rewards from gauge.
        unchecked {
            leafIndex++;
        }
        leafs[leafIndex] = ManageLeaf(
            gauge,
            false,
            "claim_rewards(address)",
            new address[](1),
            string.concat("Claim rewards from gauge"),
            getAddress(sourceChain, "rawDataDecoderAndSanitizer")
        );
        leafs[leafIndex].argumentAddresses[0] = getAddress(sourceChain, "boringVault");
    }

    // ========================================= Gearbox =========================================

    function _addGearboxLeafs(ManageLeaf[] memory leafs, ERC4626 dieselVault, address dieselStaking) internal {
        _addERC4626Leafs(leafs, dieselVault);
        string memory dieselVaultSymbol = dieselVault.symbol();
        unchecked {
            leafIndex++;
        }
        leafs[leafIndex] = ManageLeaf(
            address(dieselVault),
            false,
            "approve(address,uint256)",
            new address[](1),
            string.concat("Approve s", dieselVaultSymbol, " to spend ", dieselVaultSymbol),
            getAddress(sourceChain, "rawDataDecoderAndSanitizer")
        );
        leafs[leafIndex].argumentAddresses[0] = dieselStaking;
        unchecked {
            leafIndex++;
        }
        leafs[leafIndex] = ManageLeaf(
            dieselStaking,
            false,
            "deposit(uint256)",
            new address[](0),
            string.concat("Deposit ", dieselVaultSymbol, " for s", dieselVaultSymbol),
            getAddress(sourceChain, "rawDataDecoderAndSanitizer")
        );
        unchecked {
            leafIndex++;
        }
        leafs[leafIndex] = ManageLeaf(
            dieselStaking,
            false,
            "withdraw(uint256)",
            new address[](0),
            string.concat("Withdraw ", dieselVaultSymbol, " from s", dieselVaultSymbol),
            getAddress(sourceChain, "rawDataDecoderAndSanitizer")
        );
        unchecked {
            leafIndex++;
        }
        leafs[leafIndex] = ManageLeaf(
            dieselStaking,
            false,
            "claim()",
            new address[](0),
            string.concat("Claim rewards from s", dieselVaultSymbol),
            getAddress(sourceChain, "rawDataDecoderAndSanitizer")
        );
    }

    // ========================================= EIGEN LAYER LST =========================================

    function _addLeafsForEigenLayerLST(
        ManageLeaf[] memory leafs,
        address lst,
        address strategy,
        address _strategyManager,
        address _delegationManager,
        address operator,
        address rewardsContract,
        address claimerFor
    ) internal {
        // Approvals.
        unchecked {
            leafIndex++;
        }
        leafs[leafIndex] = ManageLeaf(
            lst,
            false,
            "approve(address,uint256)",
            new address[](1),
            string.concat("Approve Eigen Layer Strategy Manager to spend ", ERC20(lst).symbol()),
            getAddress(sourceChain, "rawDataDecoderAndSanitizer")
        );
        leafs[leafIndex].argumentAddresses[0] = _strategyManager;
        tokenToSpenderToApprovalInTree[lst][_strategyManager] = true;
        // Depositing.
        unchecked {
            leafIndex++;
        }
        leafs[leafIndex] = ManageLeaf(
            _strategyManager,
            false,
            "depositIntoStrategy(address,address,uint256)",
            new address[](2),
            string.concat("Deposit ", ERC20(lst).symbol(), " into Eigen Layer Strategy Manager"),
            getAddress(sourceChain, "rawDataDecoderAndSanitizer")
        );
        leafs[leafIndex].argumentAddresses[0] = strategy;
        leafs[leafIndex].argumentAddresses[1] = lst;
        // Request withdraw.
        unchecked {
            leafIndex++;
        }
        leafs[leafIndex] = ManageLeaf(
            _delegationManager,
            false,
            "queueWithdrawals((address[],uint256[],address)[])",
            new address[](2),
            string.concat("Request withdraw of ", ERC20(lst).symbol(), " from Eigen Layer Delegation Manager"),
            getAddress(sourceChain, "rawDataDecoderAndSanitizer")
        );
        leafs[leafIndex].argumentAddresses[0] = strategy;
        leafs[leafIndex].argumentAddresses[1] = getAddress(sourceChain, "boringVault");
        // Complete withdraw.
        unchecked {
            leafIndex++;
        }
        leafs[leafIndex] = ManageLeaf(
            _delegationManager,
            false,
            "completeQueuedWithdrawals((address,address,address,uint256,uint32,address[],uint256[])[],address[][],uint256[],bool[])",
            new address[](5),
            string.concat("Complete withdraw of ", ERC20(lst).symbol(), " from Eigen Layer Delegation Manager"),
            getAddress(sourceChain, "rawDataDecoderAndSanitizer")
        );
        leafs[leafIndex].argumentAddresses[0] = getAddress(sourceChain, "boringVault");
        leafs[leafIndex].argumentAddresses[1] = operator;
        leafs[leafIndex].argumentAddresses[2] = getAddress(sourceChain, "boringVault");
        leafs[leafIndex].argumentAddresses[3] = strategy;
        leafs[leafIndex].argumentAddresses[4] = lst;

        // Delegation.
        unchecked {
            leafIndex++;
        }
        leafs[leafIndex] = ManageLeaf(
            _delegationManager,
            false,
            "delegateTo(address,(bytes,uint256),bytes32)",
            new address[](1),
            string.concat("Delegate to ", vm.toString(operator)),
            getAddress(sourceChain, "rawDataDecoderAndSanitizer")
        );
        leafs[leafIndex].argumentAddresses[0] = operator;

        // Undelegate
        unchecked {
            leafIndex++;
        }
        leafs[leafIndex] = ManageLeaf(
            _delegationManager,
            false,
            "undelegate(address)",
            new address[](1),
            string.concat("Undelegate from ", vm.toString(operator)),
            getAddress(sourceChain, "rawDataDecoderAndSanitizer")
        );
        leafs[leafIndex].argumentAddresses[0] = getAddress(sourceChain, "boringVault");

        // Handle reward claiming.
        if (claimerFor != address(0)) {
            // Add setClaimerFor leaf.
            unchecked {
                leafIndex++;
            }
            leafs[leafIndex] = ManageLeaf(
                rewardsContract,
                false,
                "setClaimerFor(address)",
                new address[](1),
                string.concat("Set rewards claimer to ", vm.toString(claimerFor)),
                getAddress(sourceChain, "rawDataDecoderAndSanitizer")
            );
            leafs[leafIndex].argumentAddresses[0] = claimerFor;
        }

        // Add processClaim leaf.
        unchecked {
            leafIndex++;
        }
        leafs[leafIndex] = ManageLeaf(
            rewardsContract,
            false,
            "processClaim((uint32,uint32,bytes,(address,bytes32),uint32[],bytes[],(address,uint256)[]),address)",
            new address[](1),
            string.concat("Process claim for EIGEN Rewards"),
            getAddress(sourceChain, "rawDataDecoderAndSanitizer")
        );
        leafs[leafIndex].argumentAddresses[0] = getAddress(sourceChain, "boringVault");
    }

    // ========================================= Swell Simple Staking =========================================

    function _addSwellSimpleStakingLeafs(ManageLeaf[] memory leafs, address asset, address _swellSimpleStaking)
        internal
    {
        // Approval
        if (!tokenToSpenderToApprovalInTree[asset][_swellSimpleStaking]) {
            unchecked {
                leafIndex++;
            }
            leafs[leafIndex] = ManageLeaf(
                asset,
                false,
                "approve(address,uint256)",
                new address[](1),
                string.concat("Approve Swell Simple Staking to spend ", ERC20(asset).symbol()),
                getAddress(sourceChain, "rawDataDecoderAndSanitizer")
            );
            leafs[leafIndex].argumentAddresses[0] = _swellSimpleStaking;
            tokenToSpenderToApprovalInTree[asset][_swellSimpleStaking] = true;
        }
        // deposit
        unchecked {
            leafIndex++;
        }
        leafs[leafIndex] = ManageLeaf(
            _swellSimpleStaking,
            false,
            "deposit(address,uint256,address)",
            new address[](2),
            string.concat("Deposit ", ERC20(asset).symbol(), " into Swell Simple Staking"),
            getAddress(sourceChain, "rawDataDecoderAndSanitizer")
        );
        leafs[leafIndex].argumentAddresses[0] = asset;
        leafs[leafIndex].argumentAddresses[1] = getAddress(sourceChain, "boringVault");
        // withdraw
        unchecked {
            leafIndex++;
        }
        leafs[leafIndex] = ManageLeaf(
            _swellSimpleStaking,
            false,
            "withdraw(address,uint256,address)",
            new address[](2),
            string.concat("Withdraw ", ERC20(asset).symbol(), " from Swell Simple Staking"),
            getAddress(sourceChain, "rawDataDecoderAndSanitizer")
        );
        leafs[leafIndex].argumentAddresses[0] = asset;
        leafs[leafIndex].argumentAddresses[1] = getAddress(sourceChain, "boringVault");
    }

    // ========================================= Hyperlane =========================================

    function _addLeafsForHyperlane(
        ManageLeaf[] memory leafs,
        uint32 destinationDomain,
        bytes32 recipient,
        ERC20 asset,
        address hyperlaneTokenRouter
    ) internal {
        // Approve hyperlane contract to spend asset.
        unchecked {
            leafIndex++;
        }
        leafs[leafIndex] = ManageLeaf(
            address(asset),
            false,
            "approve(address,uint256)",
            new address[](1),
            string.concat("Approve Hyperlane Token Router to spend ", asset.symbol()),
            getAddress(sourceChain, "rawDataDecoderAndSanitizer")
        );
        leafs[leafIndex].argumentAddresses[0] = hyperlaneTokenRouter;

        // Call transferRemote on hyperlaneTokenRouter
        address recipient0 = address(bytes20(bytes16(recipient)));
        address recipient1 = address(bytes20(bytes16(recipient << 128)));
        unchecked {
            leafIndex++;
        }
        leafs[leafIndex] = ManageLeaf(
            hyperlaneTokenRouter,
            true,
            "transferRemote(uint32,bytes32,uint256)",
            new address[](3),
            string.concat(
                "Bridge ", asset.symbol(), " to ", vm.toString(destinationDomain), " via Hyperlane Token Router"
            ),
            getAddress(sourceChain, "rawDataDecoderAndSanitizer")
        );
        leafs[leafIndex].argumentAddresses[0] = address(uint160(destinationDomain));
        leafs[leafIndex].argumentAddresses[1] = recipient0;
        leafs[leafIndex].argumentAddresses[2] = recipient1;
    }

    // ========================================= Corn Staking =========================================

    function _addLeafsForCornStaking(ManageLeaf[] memory leafs, ERC20[] memory assets) internal {
        for (uint256 i; i < assets.length; ++i) {
            // Approve cornSilo to spend asset.
            unchecked {
                leafIndex++;
            }
            leafs[leafIndex] = ManageLeaf(
                address(assets[i]),
                false,
                "approve(address,uint256)",
                new address[](1),
                string.concat("Approve Corn Silo to spend ", assets[i].symbol()),
                getAddress(sourceChain, "rawDataDecoderAndSanitizer")
            );
            leafs[leafIndex].argumentAddresses[0] = getAddress(sourceChain, "cornSilo");

            if (address(assets[i]) == getAddress(sourceChain, "WBTC")) {
                // Need to add special bitcorn leafs.
                unchecked {
                    leafIndex++;
                }
                leafs[leafIndex] = ManageLeaf(
                    getAddress(sourceChain, "cornSilo"),
                    false,
                    "mintAndDepositBitcorn(uint256)",
                    new address[](0),
                    string.concat("Deposit ", assets[i].symbol(), " into cornSilo for Bitcorn"),
                    getAddress(sourceChain, "rawDataDecoderAndSanitizer")
                );

                unchecked {
                    leafIndex++;
                }
                leafs[leafIndex] = ManageLeaf(
                    getAddress(sourceChain, "cornSilo"),
                    false,
                    "redeemBitcorn(uint256)",
                    new address[](0),
                    string.concat("Burn Bitcorn from cornSilo for ", assets[i].symbol()),
                    getAddress(sourceChain, "rawDataDecoderAndSanitizer")
                );
            } else {
                // use generic deposit and withdraw
                unchecked {
                    leafIndex++;
                }
                leafs[leafIndex] = ManageLeaf(
                    getAddress(sourceChain, "cornSilo"),
                    false,
                    "deposit(address,uint256)",
                    new address[](1),
                    string.concat("Deposit ", assets[i].symbol(), " into cornSilo"),
                    getAddress(sourceChain, "rawDataDecoderAndSanitizer")
                );
                leafs[leafIndex].argumentAddresses[0] = address(assets[i]);

                unchecked {
                    leafIndex++;
                }
                leafs[leafIndex] = ManageLeaf(
                    getAddress(sourceChain, "cornSilo"),
                    false,
                    "redeemToken(address,uint256)",
                    new address[](1),
                    string.concat("Withdraw ", assets[i].symbol(), " from cornSilo"),
                    getAddress(sourceChain, "rawDataDecoderAndSanitizer")
                );
                leafs[leafIndex].argumentAddresses[0] = address(assets[i]);
            }
        }
    }

    // ========================================= Pump Staking =========================================

    function _addLeafsForPumpStaking(ManageLeaf[] memory leafs, address pumpStaking, ERC20 asset) internal {
        // Approve
        unchecked {
            leafIndex++;
        }
        leafs[leafIndex] = ManageLeaf(
            address(asset),
            false,
            "approve(address,uint256)",
            new address[](1),
            string.concat("Approve Pump Staking to spend ", asset.symbol()),
            getAddress(sourceChain, "rawDataDecoderAndSanitizer")
        );
        leafs[leafIndex].argumentAddresses[0] = pumpStaking;

        // Stake
        unchecked {
            leafIndex++;
        }
        leafs[leafIndex] = ManageLeaf(
            pumpStaking,
            false,
            "stake(uint256)",
            new address[](0),
            string.concat("Stake ", asset.symbol(), " into Pump Staking"),
            getAddress(sourceChain, "rawDataDecoderAndSanitizer")
        );

        // Unstake Request
        unchecked {
            leafIndex++;
        }
        leafs[leafIndex] = ManageLeaf(
            pumpStaking,
            false,
            "unstakeRequest(uint256)",
            new address[](0),
            string.concat("Request unstake of ", asset.symbol(), " from Pump Staking"),
            getAddress(sourceChain, "rawDataDecoderAndSanitizer")
        );

        // Claim Slot
        unchecked {
            leafIndex++;
        }
        leafs[leafIndex] = ManageLeaf(
            pumpStaking,
            false,
            "claimSlot(uint8)",
            new address[](0),
            string.concat("Claim slot from Pump Staking"),
            getAddress(sourceChain, "rawDataDecoderAndSanitizer")
        );

        // Claim All
        unchecked {
            leafIndex++;
        }
        leafs[leafIndex] = ManageLeaf(
            pumpStaking,
            false,
            "claimAll()",
            new address[](0),
            string.concat("Claim all withdraws from Pump Staking"),
            getAddress(sourceChain, "rawDataDecoderAndSanitizer")
        );

        // Unstake Instant
        unchecked {
            leafIndex++;
        }
        leafs[leafIndex] = ManageLeaf(
            pumpStaking,
            false,
            "unstakeInstant(uint256)",
            new address[](0),
            string.concat("Unstake ", asset.symbol(), " instantly from Pump Staking"),
            getAddress(sourceChain, "rawDataDecoderAndSanitizer")
        );
    }

    // ========================================= Satlayer Staking =========================================

    function _addSatlayerStakingLeafs(ManageLeaf[] memory leafs, ERC20[] memory assets) internal {
        address satlayerPool = getAddress(sourceChain, "satlayerPool");
        for (uint256 i; i < assets.length; ++i) {
            // Approval
            unchecked {
                leafIndex++;
            }
            leafs[leafIndex] = ManageLeaf(
                address(assets[i]),
                false,
                "approve(address,uint256)",
                new address[](1),
                string.concat("Approve Satlayer Pool to spend ", ERC20(assets[i]).symbol()),
                getAddress(sourceChain, "rawDataDecoderAndSanitizer")
            );
            leafs[leafIndex].argumentAddresses[0] = satlayerPool;
            // deposit
            unchecked {
                leafIndex++;
            }
            leafs[leafIndex] = ManageLeaf(
                satlayerPool,
                false,
                "depositFor(address,address,uint256)",
                new address[](2),
                string.concat("Deposit ", ERC20(assets[i]).symbol(), " into Satlayer Pool"),
                getAddress(sourceChain, "rawDataDecoderAndSanitizer")
            );
            leafs[leafIndex].argumentAddresses[0] = address(assets[i]);
            leafs[leafIndex].argumentAddresses[1] = getAddress(sourceChain, "boringVault");
            // withdraw
            unchecked {
                leafIndex++;
            }
            leafs[leafIndex] = ManageLeaf(
                satlayerPool,
                false,
                "withdraw(address,uint256)",
                new address[](1),
                string.concat("Withdraw ", ERC20(assets[i]).symbol(), " from Satlayer Pool"),
                getAddress(sourceChain, "rawDataDecoderAndSanitizer")
            );
            leafs[leafIndex].argumentAddresses[0] = address(assets[i]);
        }
    }

    // ========================================= Zircuit Staking =========================================

    function _addZircuitLeafs(ManageLeaf[] memory leafs, address asset, address _zircuitSimpleStaking) internal {
        // Approval
        if (!tokenToSpenderToApprovalInTree[asset][_zircuitSimpleStaking]) {
            unchecked {
                leafIndex++;
            }
            leafs[leafIndex] = ManageLeaf(
                asset,
                false,
                "approve(address,uint256)",
                new address[](1),
                string.concat("Approve Zircuit simple staking to spend ", ERC20(asset).symbol()),
                getAddress(sourceChain, "rawDataDecoderAndSanitizer")
            );
            leafs[leafIndex].argumentAddresses[0] = _zircuitSimpleStaking;
            tokenToSpenderToApprovalInTree[asset][_zircuitSimpleStaking] = true;
        }
        // deposit
        unchecked {
            leafIndex++;
        }
        leafs[leafIndex] = ManageLeaf(
            _zircuitSimpleStaking,
            false,
            "depositFor(address,address,uint256)",
            new address[](2),
            string.concat("Deposit ", ERC20(asset).symbol(), " into Zircuit simple staking"),
            getAddress(sourceChain, "rawDataDecoderAndSanitizer")
        );
        leafs[leafIndex].argumentAddresses[0] = asset;
        leafs[leafIndex].argumentAddresses[1] = getAddress(sourceChain, "boringVault");
        // withdraw
        unchecked {
            leafIndex++;
        }
        leafs[leafIndex] = ManageLeaf(
            _zircuitSimpleStaking,
            false,
            "withdraw(address,uint256)",
            new address[](1),
            string.concat("Withdraw ", ERC20(asset).symbol(), " from Zircuit simple staking"),
            getAddress(sourceChain, "rawDataDecoderAndSanitizer")
        );
        leafs[leafIndex].argumentAddresses[0] = asset;
    }

    // ========================================= Ethena Withdraws =========================================

    function _addEthenaSUSDeWithdrawLeafs(ManageLeaf[] memory leafs) internal {
        unchecked {
            leafIndex++;
        }
        leafs[leafIndex] = ManageLeaf(
            getAddress(sourceChain, "SUSDE"),
            false,
            "cooldownAssets(uint256)",
            new address[](0),
            "Withdraw from sUSDe specifying asset amount.",
            getAddress(sourceChain, "rawDataDecoderAndSanitizer")
        );
        unchecked {
            leafIndex++;
        }
        leafs[leafIndex] = ManageLeaf(
            getAddress(sourceChain, "SUSDE"),
            false,
            "cooldownShares(uint256)",
            new address[](0),
            "Withdraw from sUSDe specifying share amount.",
            getAddress(sourceChain, "rawDataDecoderAndSanitizer")
        );
        unchecked {
            leafIndex++;
        }
        leafs[leafIndex] = ManageLeaf(
            getAddress(sourceChain, "SUSDE"),
            false,
            "unstake(address)",
            new address[](1),
            "Complete withdraw from sUSDe.",
            getAddress(sourceChain, "rawDataDecoderAndSanitizer")
        );
        leafs[leafIndex].argumentAddresses[0] = getAddress(sourceChain, "boringVault");
    }

    // ========================================= Elixir Withdraws =========================================

    function _addElixirSdeUSDWithdrawLeafs(ManageLeaf[] memory leafs) internal {
        unchecked {
            leafIndex++;
        }
        leafs[leafIndex] = ManageLeaf(
            getAddress(sourceChain, "sdeUSD"),
            false,
            "cooldownAssets(uint256)",
            new address[](0),
            "Withdraw from sdeUSD specifying asset amount.",
            getAddress(sourceChain, "rawDataDecoderAndSanitizer")
        );
        unchecked {
            leafIndex++;
        }
        leafs[leafIndex] = ManageLeaf(
            getAddress(sourceChain, "sdeUSD"),
            false,
            "cooldownShares(uint256)",
            new address[](0),
            "Withdraw from sdeUSD specifying share amount.",
            getAddress(sourceChain, "rawDataDecoderAndSanitizer")
        );
        unchecked {
            leafIndex++;
        }
        leafs[leafIndex] = ManageLeaf(
            getAddress(sourceChain, "sdeUSD"),
            false,
            "unstake(address)",
            new address[](1),
            "Complete withdraw from sdeUSD.",
            getAddress(sourceChain, "rawDataDecoderAndSanitizer")
        );
        leafs[leafIndex].argumentAddresses[0] = getAddress(sourceChain, "boringVault");
    }

    // ========================================= Fluid FToken =========================================

    function _addFluidFTokenLeafs(ManageLeaf[] memory leafs, address fToken) internal {
        ERC20 asset = ERC4626(fToken).asset();
        // Approval.
        unchecked {
            leafIndex++;
        }
        leafs[leafIndex] = ManageLeaf(
            address(asset),
            false,
            "approve(address,uint256)",
            new address[](1),
            string.concat("Approve Fluid ", ERC20(fToken).symbol(), " to spend ", asset.symbol()),
            getAddress(sourceChain, "rawDataDecoderAndSanitizer")
        );
        leafs[leafIndex].argumentAddresses[0] = fToken;

        // Depositing
        unchecked {
            leafIndex++;
        }
        leafs[leafIndex] = ManageLeaf(
            fToken,
            false,
            "deposit(uint256,address,uint256)",
            new address[](1),
            string.concat("Deposit ", asset.symbol(), " for ", ERC20(fToken).symbol()),
            getAddress(sourceChain, "rawDataDecoderAndSanitizer")
        );
        leafs[leafIndex].argumentAddresses[0] = getAddress(sourceChain, "boringVault");
        // Withdrawing
        unchecked {
            leafIndex++;
        }
        leafs[leafIndex] = ManageLeaf(
            fToken,
            false,
            "withdraw(uint256,address,address,uint256)",
            new address[](2),
            string.concat("Withdraw ", asset.symbol(), " from ", ERC20(fToken).symbol()),
            getAddress(sourceChain, "rawDataDecoderAndSanitizer")
        );
        leafs[leafIndex].argumentAddresses[0] = getAddress(sourceChain, "boringVault");
        leafs[leafIndex].argumentAddresses[1] = getAddress(sourceChain, "boringVault");

        // Minting
        unchecked {
            leafIndex++;
        }
        leafs[leafIndex] = ManageLeaf(
            fToken,
            false,
            "mint(uint256,address,uint256)",
            new address[](1),
            string.concat("Mint ", ERC20(fToken).symbol(), " using ", asset.symbol()),
            getAddress(sourceChain, "rawDataDecoderAndSanitizer")
        );
        leafs[leafIndex].argumentAddresses[0] = getAddress(sourceChain, "boringVault");

        // Redeeming
        unchecked {
            leafIndex++;
        }
        leafs[leafIndex] = ManageLeaf(
            fToken,
            false,
            "redeem(uint256,address,address,uint256)",
            new address[](2),
            string.concat("Redeem ", ERC20(fToken).symbol(), " for ", asset.symbol()),
            getAddress(sourceChain, "rawDataDecoderAndSanitizer")
        );
        leafs[leafIndex].argumentAddresses[0] = getAddress(sourceChain, "boringVault");
        leafs[leafIndex].argumentAddresses[1] = getAddress(sourceChain, "boringVault");
    }

    // ========================================= Fluid Dex =========================================

    // @notice dex borrows happen against a vault, but each dex type is different, ranging from T1 to T4 indicating either smart collateral or smart debt (see docs for more)
    // @param dexType 2000, 3000, 4000. Used by Instadapp for types of pools. They have different operate functions, but each pool will only need it's specific type
    function _addFluidDexLeafs(
        ManageLeaf[] memory leafs,
        address dex,
        uint256 dexType,
        ERC20[] memory supplyTokens,
        ERC20[] memory borrowTokens
    ) internal {
        // Approvals for token
        for (uint256 i = 0; i < supplyTokens.length; i++) {
            unchecked {
                leafIndex++;
            }

            leafs[leafIndex] = ManageLeaf(
                address(supplyTokens[i]),
                false,
                "approve(address,uint256)",
                new address[](1),
                string.concat("Approve Fluid Dex to spend ", supplyTokens[i].symbol()),
                getAddress(sourceChain, "rawDataDecoderAndSanitizer")
            );
            leafs[leafIndex].argumentAddresses[0] = dex;
        }

        for (uint256 i = 0; i < borrowTokens.length; i++) {
            unchecked {
                leafIndex++;
            }

            leafs[leafIndex] = ManageLeaf(
                address(borrowTokens[i]),
                false,
                "approve(address,uint256)",
                new address[](1),
                string.concat("Approve Fluid Dex to spend ", borrowTokens[i].symbol()),
                getAddress(sourceChain, "rawDataDecoderAndSanitizer")
            );
            leafs[leafIndex].argumentAddresses[0] = dex;
        }

        //t2 and t3 leaves
        if (dexType == 2000 || dexType == 3000) {
            unchecked {
                leafIndex++;
            }
            leafs[leafIndex] = ManageLeaf(
                address(dex),
                false,
                "operate(uint256,int256,int256,int256,int256,address)",
                new address[](1),
                string.concat("Operate on Fluid Dex Vault"),
                getAddress(sourceChain, "rawDataDecoderAndSanitizer")
            );
            leafs[leafIndex].argumentAddresses[0] = getAddress(sourceChain, "boringVault");

            unchecked {
                leafIndex++;
            }
            leafs[leafIndex] = ManageLeaf(
                address(dex),
                false,
                "operatePerfect(uint256,int256,int256,int256,int256,address)",
                new address[](1),
                string.concat("Operate Perfect on Fluid Dex Vault"),
                getAddress(sourceChain, "rawDataDecoderAndSanitizer")
            );
            leafs[leafIndex].argumentAddresses[0] = getAddress(sourceChain, "boringVault");
        }

        //t4 leaves
        if (dexType == 4000) {
            unchecked {
                leafIndex++;
            }
            leafs[leafIndex] = ManageLeaf(
                address(dex),
                false,
                "operate(uint256,int256,int256,int256,int256,int256,int256,address)",
                new address[](1),
                string.concat("Operate on Fluid Dex Vault"),
                getAddress(sourceChain, "rawDataDecoderAndSanitizer")
            );
            leafs[leafIndex].argumentAddresses[0] = getAddress(sourceChain, "boringVault");

            unchecked {
                leafIndex++;
            }
            leafs[leafIndex] = ManageLeaf(
                address(dex),
                false,
                "operatePerfect(uint256,int256,int256,int256,int256,int256,int256,address)",
                new address[](1),
                string.concat("Operate on Fluid Dex Vault"),
                getAddress(sourceChain, "rawDataDecoderAndSanitizer")
            );
            leafs[leafIndex].argumentAddresses[0] = getAddress(sourceChain, "boringVault");
        }
    }

    // ========================================= Symbiotic =========================================

    function _addSymbioticApproveAndDepositLeaf(ManageLeaf[] memory leafs, address defaultCollateral) internal {
        ERC4626 dc = ERC4626(defaultCollateral);
        ERC20 depositAsset = dc.asset();
        // Approve
        if (!tokenToSpenderToApprovalInTree[address(depositAsset)][defaultCollateral]) {
            unchecked {
                leafIndex++;
            }
            leafs[leafIndex] = ManageLeaf(
                address(depositAsset),
                false,
                "approve(address,uint256)",
                new address[](1),
                string.concat("Approve Symbiotic ", dc.name(), " to spend ", depositAsset.symbol()),
                getAddress(sourceChain, "rawDataDecoderAndSanitizer")
            );
            leafs[leafIndex].argumentAddresses[0] = defaultCollateral;
            tokenToSpenderToApprovalInTree[address(depositAsset)][defaultCollateral] = true;
        }
        // Deposit
        unchecked {
            leafIndex++;
        }
        leafs[leafIndex] = ManageLeaf(
            defaultCollateral,
            false,
            "deposit(address,uint256)",
            new address[](1),
            string.concat("Deposit ", depositAsset.symbol(), " into Symbiotic ", ERC20(defaultCollateral).name()),
            getAddress(sourceChain, "rawDataDecoderAndSanitizer")
        );
        leafs[leafIndex].argumentAddresses[0] = getAddress(sourceChain, "boringVault");
    }

    function _addSymbioticLeafs(ManageLeaf[] memory leafs, address[] memory defaultCollaterals) internal {
        for (uint256 i; i < defaultCollaterals.length; i++) {
            _addSymbioticApproveAndDepositLeaf(leafs, defaultCollaterals[i]);
            // Withdraw
            unchecked {
                leafIndex++;
            }
            leafs[leafIndex] = ManageLeaf(
                defaultCollaterals[i],
                false,
                "withdraw(address,uint256)",
                new address[](1),
                string.concat(
                    "Withdraw ",
                    ERC20(defaultCollaterals[i]).symbol(),
                    " from Symbiotic ",
                    ERC20(defaultCollaterals[i]).name()
                ),
                getAddress(sourceChain, "rawDataDecoderAndSanitizer")
            );
            leafs[leafIndex].argumentAddresses[0] = getAddress(sourceChain, "boringVault");
        }
    }

    function _addSymbioticVaultLeafs(ManageLeaf[] memory leafs, address[] memory vaults, ERC20[] memory assets)
        internal
    {
        for (uint256 i; i < assets.length; i++) {
            // Approve
            if (!tokenToSpenderToApprovalInTree[address(assets[i])][vaults[i]]) {
                unchecked {
                    leafIndex++;
                }
                leafs[leafIndex] = ManageLeaf(
                    address(assets[i]),
                    false,
                    "approve(address,uint256)",
                    new address[](1),
                    string.concat("Approve Symbiotic Vault ", vm.toString(vaults[i]), " to spend ", assets[i].symbol()),
                    getAddress(sourceChain, "rawDataDecoderAndSanitizer")
                );
                leafs[leafIndex].argumentAddresses[0] = vaults[i];
                tokenToSpenderToApprovalInTree[address(assets[i])][vaults[i]] = true;
            }
            // Deposit
            unchecked {
                leafIndex++;
            }
            leafs[leafIndex] = ManageLeaf(
                vaults[i],
                false,
                "deposit(address,uint256)",
                new address[](1),
                string.concat("Deposit ", assets[i].symbol(), " into Symbiotic Vault ", vm.toString(vaults[i])),
                getAddress(sourceChain, "rawDataDecoderAndSanitizer")
            );
            leafs[leafIndex].argumentAddresses[0] = getAddress(sourceChain, "boringVault");
            // Withdraw
            unchecked {
                leafIndex++;
            }
            leafs[leafIndex] = ManageLeaf(
                vaults[i],
                false,
                "withdraw(address,uint256)",
                new address[](1),
                string.concat("Withdraw ", assets[i].symbol(), " from Symbiotic Vault ", vm.toString(vaults[i])),
                getAddress(sourceChain, "rawDataDecoderAndSanitizer")
            );
            leafs[leafIndex].argumentAddresses[0] = getAddress(sourceChain, "boringVault");

            // Claim
            unchecked {
                leafIndex++;
            }
            leafs[leafIndex] = ManageLeaf(
                vaults[i],
                false,
                "claim(address,uint256)",
                new address[](1),
                string.concat("Claim withdraw from Symbiotic Vault ", vm.toString(vaults[i])),
                getAddress(sourceChain, "rawDataDecoderAndSanitizer")
            );
            leafs[leafIndex].argumentAddresses[0] = getAddress(sourceChain, "boringVault");

            // ClaimBatch
            unchecked {
                leafIndex++;
            }
            leafs[leafIndex] = ManageLeaf(
                vaults[i],
                false,
                "claimBatch(address,uint256[])",
                new address[](1),
                string.concat("Claim batch withdraw from Symbiotic Vault ", vm.toString(vaults[i])),
                getAddress(sourceChain, "rawDataDecoderAndSanitizer")
            );
            leafs[leafIndex].argumentAddresses[0] = getAddress(sourceChain, "boringVault");
        }
    }

    // ========================================= ITB Karak =========================================

    function _addLeafsForITBKarakPositionManager(
        ManageLeaf[] memory leafs,
        address itbDecoderAndSanitizer,
        address positionManager,
        address _karakVault,
        address _vaultSupervisor
    ) internal {
        ERC20 underlying = ERC4626(_karakVault).asset();
        // acceptOwnership
        unchecked {
            leafIndex++;
        }
        leafs[leafIndex] = ManageLeaf(
            positionManager,
            false,
            "acceptOwnership()",
            new address[](0),
            string.concat("Accept ownership of the ITB Contract: ", vm.toString(positionManager)),
            itbDecoderAndSanitizer
        );
        // Transfer all tokens to the ITB contract.
        unchecked {
            leafIndex++;
        }
        leafs[leafIndex] = ManageLeaf(
            address(underlying),
            false,
            "transfer(address,uint256)",
            new address[](1),
            string.concat("Transfer ", underlying.symbol(), " to ITB Contract: ", vm.toString(positionManager)),
            itbDecoderAndSanitizer
        );
        leafs[leafIndex].argumentAddresses[0] = positionManager;
        // Approval Karak Vault to spend all tokens.
        unchecked {
            leafIndex++;
        }
        leafs[leafIndex] = ManageLeaf(
            positionManager,
            false,
            "approveToken(address,address,uint256)",
            new address[](2),
            string.concat("Approve ", ERC20(_karakVault).name(), " to spend ", underlying.symbol()),
            itbDecoderAndSanitizer
        );
        leafs[leafIndex].argumentAddresses[0] = address(underlying);
        leafs[leafIndex].argumentAddresses[1] = _karakVault;
        // Withdraw all tokens
        unchecked {
            leafIndex++;
        }
        leafs[leafIndex] = ManageLeaf(
            positionManager,
            false,
            "withdraw(address,uint256)",
            new address[](1),
            string.concat("Withdraw ", underlying.symbol(), " from ITB Contract: ", vm.toString(positionManager)),
            itbDecoderAndSanitizer
        );
        leafs[leafIndex].argumentAddresses[0] = address(underlying);

        unchecked {
            leafIndex++;
        }
        leafs[leafIndex] = ManageLeaf(
            positionManager,
            false,
            "withdrawAll(address)",
            new address[](1),
            string.concat(
                "Withdraw all ", underlying.symbol(), " from the ITB Contract: ", vm.toString(positionManager)
            ),
            itbDecoderAndSanitizer
        );
        leafs[leafIndex].argumentAddresses[0] = address(underlying);
        // Update Vault Supervisor.
        unchecked {
            leafIndex++;
        }
        leafs[leafIndex] = ManageLeaf(
            positionManager,
            false,
            "updateVaultSupervisor(address)",
            new address[](1),
            "Update the vault supervisor",
            itbDecoderAndSanitizer
        );
        leafs[leafIndex].argumentAddresses[0] = _vaultSupervisor;
        // Update position config.
        unchecked {
            leafIndex++;
        }
        leafs[leafIndex] = ManageLeaf(
            positionManager,
            false,
            "updatePositionConfig(address,address)",
            new address[](2),
            "Update the position config",
            itbDecoderAndSanitizer
        );
        leafs[leafIndex].argumentAddresses[0] = address(underlying);
        leafs[leafIndex].argumentAddresses[1] = _karakVault;
        // Deposit
        unchecked {
            leafIndex++;
        }
        leafs[leafIndex] = ManageLeaf(
            positionManager, false, "deposit(uint256,uint256)", new address[](0), "Deposit", itbDecoderAndSanitizer
        );
        // Start Withdrawal
        unchecked {
            leafIndex++;
        }
        leafs[leafIndex] = ManageLeaf(
            positionManager,
            false,
            "startWithdrawal(uint256)",
            new address[](0),
            "Start Withdrawal",
            itbDecoderAndSanitizer
        );
        // Complete Withdrawal
        unchecked {
            leafIndex++;
        }
        leafs[leafIndex] = ManageLeaf(
            positionManager,
            false,
            "completeWithdrawal(uint256,uint256)",
            new address[](0),
            "Complete Withdrawal",
            itbDecoderAndSanitizer
        );
        // Complete Next Withdrawal
        unchecked {
            leafIndex++;
        }
        leafs[leafIndex] = ManageLeaf(
            positionManager,
            false,
            "completeNextWithdrawal(uint256)",
            new address[](0),
            "Complete Next Withdrawal",
            itbDecoderAndSanitizer
        );
        // Complete Next Withdrawals
        unchecked {
            leafIndex++;
        }
        leafs[leafIndex] = ManageLeaf(
            positionManager,
            false,
            "completeNextWithdrawals(uint256)",
            new address[](0),
            "Complete Next Withdrawals",
            itbDecoderAndSanitizer
        );
        // Override Withdrawal Indexes
        unchecked {
            leafIndex++;
        }
        leafs[leafIndex] = ManageLeaf(
            positionManager,
            false,
            "overrideWithdrawalIndexes(uint256,uint256)",
            new address[](0),
            "Override Withdrawal Indexes",
            itbDecoderAndSanitizer
        );
        // Assemble
        unchecked {
            leafIndex++;
        }
        leafs[leafIndex] = ManageLeaf(
            positionManager, false, "assemble(uint256)", new address[](0), "Assemble", itbDecoderAndSanitizer
        );
        // Disassemble
        unchecked {
            leafIndex++;
        }
        leafs[leafIndex] = ManageLeaf(
            positionManager,
            false,
            "disassemble(uint256,uint256)",
            new address[](0),
            "Disassemble",
            itbDecoderAndSanitizer
        );
        // Full Disassemble
        unchecked {
            leafIndex++;
        }
        leafs[leafIndex] = ManageLeaf(
            positionManager,
            false,
            "fullDisassemble(uint256)",
            new address[](0),
            "Full Disassemble",
            itbDecoderAndSanitizer
        );
    }

    // ========================================= Fee Claiming =========================================

    function _addLeafsForFeeClaiming(ManageLeaf[] memory leafs, ERC20[] memory feeAssets) internal {
        // Approvals.
        for (uint256 i; i < feeAssets.length; ++i) {
            if (!tokenToSpenderToApprovalInTree[address(feeAssets[i])][getAddress(sourceChain, "accountantAddress")]) {
                unchecked {
                    leafIndex++;
                }
                leafs[leafIndex] = ManageLeaf(
                    address(feeAssets[i]),
                    false,
                    "approve(address,uint256)",
                    new address[](1),
                    string.concat("Approve Accountant to spend ", feeAssets[i].symbol()),
                    getAddress(sourceChain, "rawDataDecoderAndSanitizer")
                );
                leafs[leafIndex].argumentAddresses[0] = getAddress(sourceChain, "accountantAddress");
                tokenToSpenderToApprovalInTree[address(feeAssets[i])][getAddress(sourceChain, "accountantAddress")] =
                    true;
            }
        }
        // Claiming fees.
        for (uint256 i; i < feeAssets.length; ++i) {
            unchecked {
                leafIndex++;
            }
            leafs[leafIndex] = ManageLeaf(
                getAddress(sourceChain, "accountantAddress"),
                false,
                "claimFees(address)",
                new address[](1),
                string.concat("Claim fees in ", feeAssets[i].symbol()),
                getAddress(sourceChain, "rawDataDecoderAndSanitizer")
            );
            leafs[leafIndex].argumentAddresses[0] = address(feeAssets[i]);
        }
    }

    // ========================================= LayerZero =========================================

    function _addLayerZeroLeafs(ManageLeaf[] memory leafs, ERC20 asset, address oftAdapter, uint32 endpoint) internal {
        if (address(asset) != oftAdapter) {
            unchecked {
                leafIndex++;
            }
            leafs[leafIndex] = ManageLeaf(
                address(asset),
                false,
                "approve(address,uint256)",
                new address[](1),
                string.concat("Approve LayerZero to spend ", asset.symbol()),
                getAddress(sourceChain, "rawDataDecoderAndSanitizer")
            );
            leafs[leafIndex].argumentAddresses[0] = oftAdapter;
        }
        unchecked {
            leafIndex++;
        }
        leafs[leafIndex] = ManageLeaf(
            oftAdapter,
            true,
            "send((uint32,bytes32,uint256,uint256,bytes,bytes,bytes),(uint256,uint256),address)",
            new address[](3),
            string.concat("Bridge ", asset.symbol(), " to LayerZero endpoint: ", vm.toString(endpoint)),
            getAddress(sourceChain, "rawDataDecoderAndSanitizer")
        );
        leafs[leafIndex].argumentAddresses[0] = address(uint160(endpoint));
        leafs[leafIndex].argumentAddresses[1] = getAddress(sourceChain, "boringVault");
        leafs[leafIndex].argumentAddresses[2] = getAddress(sourceChain, "boringVault");
    }

    // ========================================= Compound V3 =========================================

    function _addCompoundV3Leafs(
        ManageLeaf[] memory leafs,
        ERC20[] memory collateralAssets,
        address cometAddress,
        address cometRewards
    ) internal {
        IComet comet = IComet(cometAddress);
        ERC20 baseToken = ERC20(comet.baseToken());
        // Handle base token
        unchecked {
            leafIndex++;
        }
        leafs[leafIndex] = ManageLeaf(
            address(baseToken),
            false,
            "approve(address,uint256)",
            new address[](1),
            string.concat("Approve Comet to spend ", baseToken.symbol()),
            getAddress(sourceChain, "rawDataDecoderAndSanitizer")
        );
        leafs[leafIndex].argumentAddresses[0] = cometAddress;

        // Supply base token
        unchecked {
            leafIndex++;
        }
        leafs[leafIndex] = ManageLeaf(
            cometAddress,
            false,
            "supply(address,uint256)",
            new address[](1),
            string.concat("Supply ", baseToken.symbol(), " to Comet"),
            getAddress(sourceChain, "rawDataDecoderAndSanitizer")
        );
        leafs[leafIndex].argumentAddresses[0] = address(baseToken);

        // Withdraw base token
        unchecked {
            leafIndex++;
        }
        leafs[leafIndex] = ManageLeaf(
            cometAddress,
            false,
            "withdraw(address,uint256)",
            new address[](1),
            string.concat("Withdraw ", baseToken.symbol(), " from Comet"),
            getAddress(sourceChain, "rawDataDecoderAndSanitizer")
        );
        leafs[leafIndex].argumentAddresses[0] = address(baseToken);

        // Handle collateral assets
        for (uint256 i; i < collateralAssets.length; ++i) {
            unchecked {
                leafIndex++;
            }
            leafs[leafIndex] = ManageLeaf(
                address(collateralAssets[i]),
                false,
                "approve(address,uint256)",
                new address[](1),
                string.concat("Approve Comet to spend ", collateralAssets[i].symbol()),
                getAddress(sourceChain, "rawDataDecoderAndSanitizer")
            );
            leafs[leafIndex].argumentAddresses[0] = cometAddress;

            unchecked {
                leafIndex++;
            }
            leafs[leafIndex] = ManageLeaf(
                cometAddress,
                false,
                "supply(address,uint256)",
                new address[](1),
                string.concat("Supply ", collateralAssets[i].symbol(), " to Comet"),
                getAddress(sourceChain, "rawDataDecoderAndSanitizer")
            );
            leafs[leafIndex].argumentAddresses[0] = address(collateralAssets[i]);

            unchecked {
                leafIndex++;
            }
            leafs[leafIndex] = ManageLeaf(
                cometAddress,
                false,
                "withdraw(address,uint256)",
                new address[](1),
                string.concat("Withdraw ", collateralAssets[i].symbol(), " from Comet"),
                getAddress(sourceChain, "rawDataDecoderAndSanitizer")
            );
            leafs[leafIndex].argumentAddresses[0] = address(collateralAssets[i]);
        }

        // Claim rewards.
        unchecked {
            leafIndex++;
        }
        leafs[leafIndex] = ManageLeaf(
            cometRewards,
            false,
            "claim(address,address,bool)",
            new address[](2),
            "Claim rewards from Comet",
            getAddress(sourceChain, "rawDataDecoderAndSanitizer")
        );
        leafs[leafIndex].argumentAddresses[0] = cometAddress;
        leafs[leafIndex].argumentAddresses[1] = getAddress(sourceChain, "boringVault");
    }

    // ========================================= Merkl =========================================

    function _addMerklLeafs(
        ManageLeaf[] memory leafs,
        address merklDistributor,
        address operator,
        ERC20[] memory tokensToClaim
    ) internal {
        unchecked {
            leafIndex++;
        }
        leafs[leafIndex] = ManageLeaf(
            merklDistributor,
            false,
            "toggleOperator(address,address)",
            new address[](2),
            string.concat("Allow ", vm.toString(operator), " to claim merkl rewards"),
            getAddress(sourceChain, "rawDataDecoderAndSanitizer")
        );
        leafs[leafIndex].argumentAddresses[0] = getAddress(sourceChain, "boringVault");
        leafs[leafIndex].argumentAddresses[1] = operator;
        for (uint256 i; i < tokensToClaim.length; ++i) {
            unchecked {
                leafIndex++;
            }
            leafs[leafIndex] = ManageLeaf(
                merklDistributor,
                false,
                "claim(address[],address[],uint256[],bytes32[][])",
                new address[](2),
                string.concat("Claim merkl", tokensToClaim[i].symbol(), " rewards"),
                getAddress(sourceChain, "rawDataDecoderAndSanitizer")
            );
            leafs[leafIndex].argumentAddresses[0] = getAddress(sourceChain, "boringVault");
            leafs[leafIndex].argumentAddresses[1] = address(tokensToClaim[i]);
        }
    }

    // ========================================= VELODROME =========================================
    function _addVelodromeV3Leafs(
        ManageLeaf[] memory leafs,
        address[] memory token0,
        address[] memory token1,
        address nonfungiblePositionManager,
        address[] memory gauges
    ) internal {
        require(token0.length == token1.length && token0.length == gauges.length, "Arrays must be of equal length");
        for (uint256 i; i < token0.length; ++i) {
            (token0[i], token1[i]) = token0[i] < token1[i] ? (token0[i], token1[i]) : (token1[i], token0[i]);
            // Approvals
            if (!tokenToSpenderToApprovalInTree[token0[i]][nonfungiblePositionManager]) {
                unchecked {
                    leafIndex++;
                }
                leafs[leafIndex] = ManageLeaf(
                    token0[i],
                    false,
                    "approve(address,uint256)",
                    new address[](1),
                    string.concat("Approve Velodrome NonFungible Position Manager to spend ", ERC20(token0[i]).symbol()),
                    getAddress(sourceChain, "rawDataDecoderAndSanitizer")
                );
                leafs[leafIndex].argumentAddresses[0] = nonfungiblePositionManager;
                tokenToSpenderToApprovalInTree[token0[i]][nonfungiblePositionManager] = true;
            }
            if (!tokenToSpenderToApprovalInTree[token1[i]][nonfungiblePositionManager]) {
                unchecked {
                    leafIndex++;
                }
                leafs[leafIndex] = ManageLeaf(
                    token1[i],
                    false,
                    "approve(address,uint256)",
                    new address[](1),
                    string.concat("Approve Velodrome NonFungible Position Manager to spend ", ERC20(token1[i]).symbol()),
                    getAddress(sourceChain, "rawDataDecoderAndSanitizer")
                );
                leafs[leafIndex].argumentAddresses[0] = nonfungiblePositionManager;
                tokenToSpenderToApprovalInTree[token1[i]][nonfungiblePositionManager] = true;
            }

            // Minting
            unchecked {
                leafIndex++;
            }
            leafs[leafIndex] = ManageLeaf(
                nonfungiblePositionManager,
                false,
                "mint((address,address,int24,int24,int24,uint256,uint256,uint256,uint256,address,uint256,uint160))",
                new address[](3),
                string.concat(
                    "Mint VelodromeV3 ", ERC20(token0[i]).symbol(), " ", ERC20(token1[i]).symbol(), " position"
                ),
                getAddress(sourceChain, "rawDataDecoderAndSanitizer")
            );
            leafs[leafIndex].argumentAddresses[0] = token0[i];
            leafs[leafIndex].argumentAddresses[1] = token1[i];
            leafs[leafIndex].argumentAddresses[2] = getAddress(sourceChain, "boringVault");
            // Increase liquidity
            unchecked {
                leafIndex++;
            }
            leafs[leafIndex] = ManageLeaf(
                nonfungiblePositionManager,
                false,
                "increaseLiquidity((uint256,uint256,uint256,uint256,uint256,uint256))",
                new address[](3),
                string.concat(
                    "Add liquidity to VelodromeV3 ",
                    ERC20(token0[i]).symbol(),
                    " ",
                    ERC20(token1[i]).symbol(),
                    " position"
                ),
                getAddress(sourceChain, "rawDataDecoderAndSanitizer")
            );
            leafs[leafIndex].argumentAddresses[0] = address(0);
            leafs[leafIndex].argumentAddresses[1] = token0[i];
            leafs[leafIndex].argumentAddresses[2] = token1[i];

            if (gauges[i] != address(0)) {
                // Approve gauge to spend NFT.
                unchecked {
                    leafIndex++;
                }
                leafs[leafIndex] = ManageLeaf(
                    nonfungiblePositionManager,
                    false,
                    "approve(address,uint256)",
                    new address[](1),
                    "Approve gauge to spend VelodromeV3 position",
                    getAddress(sourceChain, "rawDataDecoderAndSanitizer")
                );
                leafs[leafIndex].argumentAddresses[0] = gauges[i];
            }
        }

        // Decrease liquidity
        unchecked {
            leafIndex++;
        }
        leafs[leafIndex] = ManageLeaf(
            nonfungiblePositionManager,
            false,
            "decreaseLiquidity((uint256,uint128,uint256,uint256,uint256))",
            new address[](0),
            "Remove liquidity from VelodromeV3 position",
            getAddress(sourceChain, "rawDataDecoderAndSanitizer")
        );
        unchecked {
            leafIndex++;
        }
        leafs[leafIndex] = ManageLeaf(
            nonfungiblePositionManager,
            false,
            "collect((uint256,address,uint128,uint128))",
            new address[](1),
            "Collect fees from VelodromeV3 position",
            getAddress(sourceChain, "rawDataDecoderAndSanitizer")
        );
        leafs[leafIndex].argumentAddresses[0] = getAddress(sourceChain, "boringVault");

        // burn
        unchecked {
            leafIndex++;
        }
        leafs[leafIndex] = ManageLeaf(
            nonfungiblePositionManager,
            false,
            "burn(uint256)",
            new address[](0),
            "Burn VelodromeV3 position",
            getAddress(sourceChain, "rawDataDecoderAndSanitizer")
        );

        for (uint256 i; i < gauges.length; ++i) {
            if (gauges[i] != address(0)) {
                // Deposit into Gauge
                unchecked {
                    leafIndex++;
                }
                leafs[leafIndex] = ManageLeaf(
                    gauges[i],
                    false,
                    "deposit(uint256)",
                    new address[](0),
                    string.concat("Deposit into VelodromeV3 gauge ", vm.toString(gauges[i])),
                    getAddress(sourceChain, "rawDataDecoderAndSanitizer")
                );
                // Withdraw from Gauge
                unchecked {
                    leafIndex++;
                }
                leafs[leafIndex] = ManageLeaf(
                    gauges[i],
                    false,
                    "withdraw(uint256)",
                    new address[](0),
                    string.concat("Withdraw from VelodromeV3 gauge ", vm.toString(gauges[i])),
                    getAddress(sourceChain, "rawDataDecoderAndSanitizer")
                );
                // Get reward
                unchecked {
                    leafIndex++;
                }
                leafs[leafIndex] = ManageLeaf(
                    gauges[i],
                    false,
                    "getReward(uint256)",
                    new address[](0),
                    string.concat("Get reward from VelodromeV3 gauge ", vm.toString(gauges[i])),
                    getAddress(sourceChain, "rawDataDecoderAndSanitizer")
                );
                unchecked {
                    leafIndex++;
                }
                leafs[leafIndex] = ManageLeaf(
                    gauges[i],
                    false,
                    "getReward(address)",
                    new address[](1),
                    string.concat("Get reward from VelodromeV3 gauge ", vm.toString(gauges[i])),
                    getAddress(sourceChain, "rawDataDecoderAndSanitizer")
                );
                leafs[leafIndex].argumentAddresses[0] = getAddress(sourceChain, "boringVault");
            }
        }
    }

    function _addVelodromeV2Leafs(
        ManageLeaf[] memory leafs,
        address[] memory token0,
        address[] memory token1,
        address router,
        address[] memory gauges
    ) internal {
        require(token0.length == token1.length && token0.length == gauges.length, "Arrays must be of equal length");

        for (uint256 i; i < token0.length; ++i) {
            (token0[i], token1[i]) = token0[i] < token1[i] ? (token0[i], token1[i]) : (token1[i], token0[i]);

            if (!tokenToSpenderToApprovalInTree[token0[i]][router]) {
                unchecked {
                    leafIndex++;
                }
                leafs[leafIndex] = ManageLeaf(
                    token0[i],
                    false,
                    "approve(address,uint256)",
                    new address[](1),
                    string.concat("Approve Velodrome Router to spend ", ERC20(token0[i]).symbol()),
                    getAddress(sourceChain, "rawDataDecoderAndSanitizer")
                );
                leafs[leafIndex].argumentAddresses[0] = router;
                tokenToSpenderToApprovalInTree[token0[i]][router] = true;
            }
            if (!tokenToSpenderToApprovalInTree[token1[i]][router]) {
                unchecked {
                    leafIndex++;
                }
                leafs[leafIndex] = ManageLeaf(
                    token1[i],
                    false,
                    "approve(address,uint256)",
                    new address[](1),
                    string.concat("Approve Velodrome Router to spend ", ERC20(token1[i]).symbol()),
                    getAddress(sourceChain, "rawDataDecoderAndSanitizer")
                );
                leafs[leafIndex].argumentAddresses[0] = router;
                tokenToSpenderToApprovalInTree[token1[i]][router] = true;
            }

            // Add liquidity
            unchecked {
                leafIndex++;
            }
            leafs[leafIndex] = ManageLeaf(
                router,
                false,
                "addLiquidity(address,address,bool,uint256,uint256,uint256,uint256,address,uint256)",
                new address[](3),
                string.concat(
                    "Add liquidity to VelodromeV2 ", ERC20(token0[i]).symbol(), "/", ERC20(token1[i]).symbol()
                ),
                getAddress(sourceChain, "rawDataDecoderAndSanitizer")
            );
            leafs[leafIndex].argumentAddresses[0] = token0[i];
            leafs[leafIndex].argumentAddresses[1] = token1[i];
            leafs[leafIndex].argumentAddresses[2] = getAddress(sourceChain, "boringVault");

            // Remove liquidity
            unchecked {
                leafIndex++;
            }
            leafs[leafIndex] = ManageLeaf(
                router,
                false,
                "removeLiquidity(address,address,bool,uint256,uint256,uint256,address,uint256)",
                new address[](3),
                string.concat(
                    "Remove liquidity from VelodromeV2 ", ERC20(token0[i]).symbol(), "/", ERC20(token1[i]).symbol()
                ),
                getAddress(sourceChain, "rawDataDecoderAndSanitizer")
            );
            leafs[leafIndex].argumentAddresses[0] = token0[i];
            leafs[leafIndex].argumentAddresses[1] = token1[i];
            leafs[leafIndex].argumentAddresses[2] = getAddress(sourceChain, "boringVault");
        }

        for (uint256 i; i < gauges.length; ++i) {
            if (gauges[i] == address(0)) continue;

            // Approve gauge to spend staking token.
            address stakingToken = VelodromV2Gauge(gauges[i]).stakingToken();
            unchecked {
                leafIndex++;
            }
            leafs[leafIndex] = ManageLeaf(
                stakingToken,
                false,
                "approve(address,uint256)",
                new address[](1),
                string.concat("Approve VelodromeV2 Gauge to spend ", ERC20(stakingToken).symbol()),
                getAddress(sourceChain, "rawDataDecoderAndSanitizer")
            );
            leafs[leafIndex].argumentAddresses[0] = gauges[i];

            // Approve router to spend staking token.
            unchecked {
                leafIndex++;
            }
            leafs[leafIndex] = ManageLeaf(
                stakingToken,
                false,
                "approve(address,uint256)",
                new address[](1),
                string.concat("Approve Velodrome Router to spend ", ERC20(stakingToken).symbol()),
                getAddress(sourceChain, "rawDataDecoderAndSanitizer")
            );
            leafs[leafIndex].argumentAddresses[0] = router;

            // Deposit into Gauge
            unchecked {
                leafIndex++;
            }
            leafs[leafIndex] = ManageLeaf(
                gauges[i],
                false,
                "deposit(uint256)",
                new address[](0),
                string.concat("Deposit into VelodromeV2 gauge ", vm.toString(gauges[i])),
                getAddress(sourceChain, "rawDataDecoderAndSanitizer")
            );
            // Withdraw from Gauge
            unchecked {
                leafIndex++;
            }
            leafs[leafIndex] = ManageLeaf(
                gauges[i],
                false,
                "withdraw(uint256)",
                new address[](0),
                string.concat("Withdraw from VelodromeV2 gauge ", vm.toString(gauges[i])),
                getAddress(sourceChain, "rawDataDecoderAndSanitizer")
            );
            // Get reward
            unchecked {
                leafIndex++;
            }
            leafs[leafIndex] = ManageLeaf(
                gauges[i],
                false,
                "getReward(address)",
                new address[](1),
                string.concat("Get reward from VelodromeV2 gauge ", vm.toString(gauges[i])),
                getAddress(sourceChain, "rawDataDecoderAndSanitizer")
            );
            leafs[leafIndex].argumentAddresses[0] = getAddress(sourceChain, "boringVault");
        }
    }

    // ========================================= Karak =========================================

    function _addKarakLeafs(ManageLeaf[] memory leafs, address vaultSupervisor, address vault) internal {
        address delegationSupervisor = VaultSupervisor(vaultSupervisor).delegationSupervisor();
        ERC20 underlying = ERC4626(vault).asset();

        // Add leaf to approve karak vault to spend underlying.
        unchecked {
            leafIndex++;
        }
        leafs[leafIndex] = ManageLeaf(
            address(underlying),
            false,
            "approve(address,uint256)",
            new address[](1),
            string.concat("Approve Karak Vault to spend ", underlying.symbol()),
            getAddress(sourceChain, "rawDataDecoderAndSanitizer")
        );
        leafs[leafIndex].argumentAddresses[0] = vault;

        // Approve vault supervisor to spend vault shares
        unchecked {
            leafIndex++;
        }
        leafs[leafIndex] = ManageLeaf(
            vault,
            false,
            "approve(address,uint256)",
            new address[](1),
            string.concat("Approve Vault Supervisor to spend ", ERC4626(vault).symbol(), " shares"),
            getAddress(sourceChain, "rawDataDecoderAndSanitizer")
        );
        leafs[leafIndex].argumentAddresses[0] = vaultSupervisor;

        // Add deposit leafs
        unchecked {
            leafIndex++;
        }
        leafs[leafIndex] = ManageLeaf(
            vaultSupervisor,
            false,
            "deposit(address,uint256,uint256)",
            new address[](1),
            string.concat("Deposit ", underlying.symbol(), " into ", ERC4626(vault).symbol()),
            getAddress(sourceChain, "rawDataDecoderAndSanitizer")
        );
        leafs[leafIndex].argumentAddresses[0] = vault;

        unchecked {
            leafIndex++;
        }
        leafs[leafIndex] = ManageLeaf(
            vaultSupervisor,
            false,
            "gimmieShares(address,uint256)",
            new address[](1),
            string.concat("Gimmie shares into ", ERC4626(vault).symbol()),
            getAddress(sourceChain, "rawDataDecoderAndSanitizer")
        );
        leafs[leafIndex].argumentAddresses[0] = vault;

        // Add withdraw leafs
        unchecked {
            leafIndex++;
        }
        leafs[leafIndex] = ManageLeaf(
            vaultSupervisor,
            false,
            "returnShares(address,uint256)",
            new address[](1),
            string.concat("Return shares from ", ERC4626(vault).symbol()),
            getAddress(sourceChain, "rawDataDecoderAndSanitizer")
        );
        leafs[leafIndex].argumentAddresses[0] = vault;

        unchecked {
            leafIndex++;
        }
        leafs[leafIndex] = ManageLeaf(
            delegationSupervisor,
            false,
            "startWithdraw((address[],uint256[],address)[])",
            new address[](2),
            string.concat("Start withdraw of ", underlying.symbol(), " from ", ERC4626(vault).symbol()),
            getAddress(sourceChain, "rawDataDecoderAndSanitizer")
        );
        leafs[leafIndex].argumentAddresses[0] = vault;
        leafs[leafIndex].argumentAddresses[1] = getAddress(sourceChain, "boringVault");

        unchecked {
            leafIndex++;
        }
        leafs[leafIndex] = ManageLeaf(
            delegationSupervisor,
            false,
            "finishWithdraw((address,address,uint256,uint256,(address[],uint256[],address))[])",
            new address[](4),
            string.concat("Finish withdraw of ", underlying.symbol(), " from ", ERC4626(vault).symbol()),
            getAddress(sourceChain, "rawDataDecoderAndSanitizer")
        );
        leafs[leafIndex].argumentAddresses[0] = getAddress(sourceChain, "boringVault");
        leafs[leafIndex].argumentAddresses[1] = address(0); // Delegation not implemented yet.
        leafs[leafIndex].argumentAddresses[2] = vault;
        leafs[leafIndex].argumentAddresses[3] = getAddress(sourceChain, "boringVault");
    }

    // ========================================= Reclamation =========================================

    function _addReclamationLeafs(ManageLeaf[] memory leafs, address target, address reclamationDecoder) internal {
        /// @notice These leafs are generic, in that they are allowing any execturo address to be removed, and any asset to be withdrawn
        /// BACK to the boring vault.
        // Add in generic `removeExecutor(address executor)` leaf.
        unchecked {
            leafIndex++;
        }
        leafs[leafIndex] = ManageLeaf(
            target,
            false,
            "removeExecutor(address)",
            new address[](0),
            string.concat("Remove any executor from ", vm.toString(target)),
            reclamationDecoder
        );
        // Add in generic `withdraw(address asset, uint256 amount)` and generic `withdrawAll(address asset)` leafs.
        unchecked {
            leafIndex++;
        }
        leafs[leafIndex] = ManageLeaf(
            target,
            false,
            "withdraw(address,uint256)",
            new address[](0),
            string.concat("Withdraw any asset from ", vm.toString(target)),
            reclamationDecoder
        );

        unchecked {
            leafIndex++;
        }
        leafs[leafIndex] = ManageLeaf(
            target,
            false,
            "withdrawAll(address)",
            new address[](0),
            string.concat("Withdraw all of any asset from ", vm.toString(target)),
            reclamationDecoder
        );
    }

    // ========================================= Puppet =========================================

    function _createPuppetLeafs(ManageLeaf[] memory leafs, address puppet)
        internal
        pure
        returns (ManageLeaf[] memory puppetLeafs)
    {
        puppetLeafs = new ManageLeaf[](leafs.length);

        // Iterate through every leaf, and
        // 1) Take the existing target and append it to the end of the argumentAddresses array.
        // 2) Change the target to the puppet contract.

        for (uint256 i; i < leafs.length; ++i) {
            puppetLeafs[i].argumentAddresses = new address[](leafs[i].argumentAddresses.length + 1);
            // Copy over argumentAddresses.
            for (uint256 j; j < leafs[i].argumentAddresses.length; ++j) {
                puppetLeafs[i].argumentAddresses[j] = leafs[i].argumentAddresses[j];
            }
            // Append the target to the end of the argumentAddresses array.
            puppetLeafs[i].argumentAddresses[leafs[i].argumentAddresses.length] = leafs[i].target;
            // Change the target to the puppet contract.
            puppetLeafs[i].target = puppet;
            // Copy over remaning values.
            puppetLeafs[i].canSendValue = leafs[i].canSendValue;
            puppetLeafs[i].signature = leafs[i].signature;
            puppetLeafs[i].description = leafs[i].description;
            puppetLeafs[i].decoderAndSanitizer = leafs[i].decoderAndSanitizer;
        }
    }

    // ========================================= Drone =========================================

    function _addLeafsForDroneTransfers(ManageLeaf[] memory leafs, address drone, ERC20[] memory assets) internal {
        for (uint256 i; i < assets.length; ++i) {
            // Add leaf for BoringVault to transfer to drone.
            unchecked {
                leafIndex++;
            }
            leafs[leafIndex] = ManageLeaf(
                address(assets[i]),
                false,
                "transfer(address,uint256)",
                new address[](1),
                string.concat("Transfer ", assets[i].symbol(), " to drone: ", vm.toString(drone)),
                getAddress(sourceChain, "rawDataDecoderAndSanitizer")
            );
            leafs[leafIndex].argumentAddresses[0] = drone;

            // Add leaf for drone to transfer to BoringVault.
            unchecked {
                leafIndex++;
            }
            leafs[leafIndex] = ManageLeaf(
                drone,
                false,
                "transfer(address,uint256)",
                new address[](2),
                string.concat("Transfer ", assets[i].symbol(), " to BoringVault"),
                getAddress(sourceChain, "rawDataDecoderAndSanitizer")
            );
            leafs[leafIndex].argumentAddresses[0] = getAddress(sourceChain, "boringVault");
            leafs[leafIndex].argumentAddresses[1] = address(assets[i]);
        }

        // Add leaf so boringVault can withdraw native from drone.
        unchecked {
            leafIndex++;
        }
        leafs[leafIndex] = ManageLeaf(
            drone,
            false,
            "withdrawNativeFromDrone()",
            new address[](0),
            string.concat("Withdraw native from drone: ", vm.toString(drone)),
            getAddress(sourceChain, "rawDataDecoderAndSanitizer")
        );
    }

    function _createDroneLeafs(ManageLeaf[] memory leafs, address drone, uint256 startIndex, uint256 endIndex)
        internal
    {
        address boringVault = getAddress(sourceChain, "boringVault");
        // Update boringVault address to be drone, so leafs work as expected.
        setAddress(true, sourceChain, "boringVault", drone);

        // Iterate through every leaf, and
        // 1) Take the existing target and append it to the end of the argumentAddresses array.
        // 2) Change the target to the drone contract.

        for (uint256 i = startIndex; i < endIndex; ++i) {
            uint256 newLength = leafs[i].argumentAddresses.length + 1;
            address[] memory temp = new address[](newLength);
            // Copy argumentAddresses into temporary array.
            for (uint256 j; j < leafs[i].argumentAddresses.length; ++j) {
                temp[j] = leafs[i].argumentAddresses[j];
            }

            // Expand argumentAddresses array by 1.
            leafs[i].argumentAddresses = new address[](newLength);

            // Copy over argumentAddresses into leaf address arguments array.
            for (uint256 j; j < leafs[i].argumentAddresses.length; ++j) {
                leafs[i].argumentAddresses[j] = temp[j];
            }

            // Append the target to the end of the argumentAddresses array.
            leafs[i].argumentAddresses[newLength - 1] = leafs[i].target;

            // Change the target to the puppet contract.
            leafs[i].target = drone;

            // Update Description.
            leafs[i].description = string.concat("(Drone: ", vm.toString(drone), ") ", leafs[i].description);
        }

        // Change boringVault address back to original.
        setAddress(true, sourceChain, "boringVault", boringVault);
    }

    // ========================================= Term Finance =========================================
    // TODO need to use this in the test suite.
    function _addTermFinanceLockOfferLeafs(
        ManageLeaf[] memory leafs,
        ERC20[] memory purchaseTokens,
        address[] memory termAuctionOfferLockerAddresses,
        address[] memory termRepoLockers
    ) internal {
        for (uint256 i; i < purchaseTokens.length; i++) {
            unchecked {
                leafIndex++;
            }
            leafs[leafIndex] = ManageLeaf(
                address(purchaseTokens[i]),
                false,
                "approve(address,uint256)",
                new address[](1),
                string.concat("Approve Term Repo Locker to spend ", purchaseTokens[i].symbol()),
                getAddress(sourceChain, "rawDataDecoderAndSanitizer")
            );
            leafs[leafIndex].argumentAddresses[0] = termRepoLockers[i];
            tokenToSpenderToApprovalInTree[address(purchaseTokens[i])][termRepoLockers[i]] = true;
            unchecked {
                leafIndex++;
            }
            leafs[leafIndex] = ManageLeaf(
                termAuctionOfferLockerAddresses[i],
                false,
                "lockOffers((bytes32,address,bytes32,uint256,address)[])",
                new address[](2),
                string.concat(
                    "Submit offer submission to offer locker ", vm.toString(termAuctionOfferLockerAddresses[i])
                ),
                getAddress(sourceChain, "rawDataDecoderAndSanitizer")
            );
            leafs[leafIndex].argumentAddresses[0] = getAddress(sourceChain, "boringVault");
            leafs[leafIndex].argumentAddresses[1] = address(purchaseTokens[i]);
        }
    }

    // TODO need to use this in the test suite.
    function _addTermFinanceUnlockOfferLeafs(
        ManageLeaf[] memory leafs,
        address[] memory termAuctionOfferLockerAddresses
    ) internal {
        for (uint256 i; i < termAuctionOfferLockerAddresses.length; i++) {
            unchecked {
                leafIndex++;
            }

            leafs[leafIndex] = ManageLeaf(
                termAuctionOfferLockerAddresses[i],
                false,
                "unlockOffers(bytes32[])",
                new address[](0),
                string.concat(
                    "Unlock existing offer from offer locker ", vm.toString(termAuctionOfferLockerAddresses[i])
                ),
                getAddress(sourceChain, "rawDataDecoderAndSanitizer")
            );
        }
    }

    // TODO need to use this in the test suite.
    function _addTermFinanceRevealOfferLeafs(
        ManageLeaf[] memory leafs,
        address[] memory termAuctionOfferLockerAddresses
    ) internal {
        for (uint256 i; i < termAuctionOfferLockerAddresses.length; i++) {
            unchecked {
                leafIndex++;
            }
            leafs[leafIndex] = ManageLeaf(
                termAuctionOfferLockerAddresses[i],
                false,
                "revealOffers(bytes32[],uint256[],uint256[])",
                new address[](0),
                string.concat(
                    "Unlock existing offer from offer locker ", vm.toString(termAuctionOfferLockerAddresses[i])
                ),
                getAddress(sourceChain, "rawDataDecoderAndSanitizer")
            );
        }
    }

    // TODO need to use this in the test suite.
    function _addTermFinanceRedeemTermRepoTokensLeafs(ManageLeaf[] memory leafs, address[] memory termRepoServicers)
        internal
    {
        for (uint256 i; i < termRepoServicers.length; i++) {
            unchecked {
                leafIndex++;
            }
            leafs[leafIndex] = ManageLeaf(
                termRepoServicers[i],
                false,
                "redeemTermRepoTokens(address,uint256)",
                new address[](1),
                string.concat("Redeem TermRepo Tokens from servicer ", vm.toString(termRepoServicers[i])),
                getAddress(sourceChain, "rawDataDecoderAndSanitizer")
            );
            leafs[leafIndex].argumentAddresses[0] = getAddress(sourceChain, "boringVault");
        }
    }

    // ========================================= Aera Finance =========================================

    function _addAeraLeafs(ManageLeaf[] memory leafs, address vault, ERC20[] memory assets) internal {
        for (uint256 i; i < assets.length; i++) {
            // Approvals.
            if (!tokenToSpenderToApprovalInTree[address(assets[i])][vault]) {
                unchecked {
                    leafIndex++;
                }
                leafs[leafIndex] = ManageLeaf(
                    address(assets[i]),
                    false,
                    "approve(address,uint256)",
                    new address[](1),
                    string.concat("Approve Aera Vault to spend ", assets[i].symbol()),
                    getAddress(sourceChain, "rawDataDecoderAndSanitizer")
                );
                leafs[leafIndex].argumentAddresses[0] = vault;
                tokenToSpenderToApprovalInTree[address(assets[i])][vault] = true;
            }
        }

        for (uint256 i; i < assets.length; i++) {
            unchecked {
                leafIndex++;
            }

            leafs[leafIndex] = ManageLeaf(
                vault, //target
                false, //can send value
                "deposit((address,uint256)[])", //func sig
                new address[](1), //argumentAddresses
                string.concat("Deposit ", assets[i].symbol(), " into Aera vault"), //description
                getAddress(sourceChain, "rawDataDecoderAndSanitizer") //d&s address
            );
            leafs[leafIndex].argumentAddresses[0] = address(assets[i]);
        }

        for (uint256 i; i < assets.length; i++) {
            unchecked {
                leafIndex++;
            }
            leafs[leafIndex] = ManageLeaf(
                vault, //target
                false, //can send value
                "withdraw((address,uint256)[])", //func sig
                new address[](1), //argumentAddresses
                string.concat("Withdraw ", assets[i].symbol(), " from Aera vault"), //description
                getAddress(sourceChain, "rawDataDecoderAndSanitizer") //d&s address
            );
            leafs[leafIndex].argumentAddresses[0] = address(assets[i]);
        }

        unchecked {
            leafIndex++;
        }

        leafs[leafIndex] = ManageLeaf(
            vault, //target
            false, //can send value
            "pause()", //func sig
            new address[](0), //argumentAddresses
            string.concat("Pause the Aera vault"), //description
            getAddress(sourceChain, "rawDataDecoderAndSanitizer") //d&s address
        );

        unchecked {
            leafIndex++;
        }

        leafs[leafIndex] = ManageLeaf(
            vault, //target
            false, //can send value
            "resume()", //func sig
            new address[](0), //argumentAddresses
            string.concat("Resume the Aera vault"), //description
            getAddress(sourceChain, "rawDataDecoderAndSanitizer") //d&s address
        );
    }

    // ========================================= Lombard BTC  =========================================

    // @notice to avoid having an extra unneeded approval leaf for base vs bnb merkle trees
    function _addLombardBTCLeafs(ManageLeaf[] memory leafs, ERC20 BTCB_or_CBBtc, ERC20 LBTC) internal {
        unchecked {
            leafIndex++;
        }

        leafs[leafIndex] = ManageLeaf(
            address(BTCB_or_CBBtc), //target
            false,
            "approve(address,uint256)",
            new address[](1),
            string.concat("Approve BTCB to be staked into LBTC"),
            getAddress(sourceChain, "rawDataDecoderAndSanitizer")
        );
        leafs[leafIndex].argumentAddresses[0] = getAddress(sourceChain, "LBTC");

        unchecked {
            leafIndex++;
        }
        leafs[leafIndex] = ManageLeaf(
            address(LBTC), //target
            false,
            "mint(address,uint256)",
            new address[](1),
            string.concat("Mint LBTC if permissioned"),
            getAddress(sourceChain, "rawDataDecoderAndSanitizer")
        );
        leafs[leafIndex].argumentAddresses[0] = getAddress(sourceChain, "boringVault");

        unchecked {
            leafIndex++;
        }
        leafs[leafIndex] = ManageLeaf(
            address(LBTC), //target
            false,
            "mint(bytes,bytes)",
            new address[](1),
            string.concat("Mint LBTC"),
            getAddress(sourceChain, "rawDataDecoderAndSanitizer")
<<<<<<< HEAD
        ); 
        leafs[leafIndex].argumentAddresses[0] = getAddress(sourceChain, "boringVault");  
        
        //set the swap leaf based on if we are on bnc or base
=======
        );
        leafs[leafIndex].argumentAddresses[0] = getAddress(sourceChain, "boringVault");

        unchecked {
            leafIndex++;
        }
        leafs[leafIndex] = ManageLeaf(
            address(LBTC), //target
            false,
            "redeem(bytes,uint256)",
            new address[](0),
            string.concat("Unstake LBTC"),
            getAddress(sourceChain, "rawDataDecoderAndSanitizer")
        );

        unchecked {
            leafIndex++;
        }
        leafs[leafIndex] = ManageLeaf(
            address(LBTC), //target
            false,
            "burn(uint256)",
            new address[](0),
            string.concat("Burn LBTC"),
            getAddress(sourceChain, "rawDataDecoderAndSanitizer")
        );

>>>>>>> 34afa7fc
        if (getAddress("base", "cbBTC") == address(BTCB_or_CBBtc)) {
            unchecked {
                leafIndex++;
            }
            leafs[leafIndex] = ManageLeaf(
                address(BTCB_or_CBBtc), //target
                false,
                "approve(address,uint256)",
                new address[](1),
                string.concat("Approve cbBTC to be swapped for LBTC"),
                getAddress(sourceChain, "rawDataDecoderAndSanitizer")
            );
            leafs[leafIndex].argumentAddresses[0] = getAddress(sourceChain, "cbBTCPMM");

            unchecked {
                leafIndex++;
            }
            leafs[leafIndex] = ManageLeaf(
                getAddress(sourceChain, "cbBTCPMM"), //target
                false,
                "swapCBBTCToLBTC(uint256)",
                new address[](0),
                string.concat("Swap cbBTC to LBTC"),
                getAddress(sourceChain, "rawDataDecoderAndSanitizer")
<<<<<<< HEAD
            ); 
        } else {
            unchecked {
                leafIndex++; 
            }
            leafs[leafIndex] = ManageLeaf(
                address(BTCB_or_CBBtc), //target
                false,
                "approve(address,uint256)",
                new address[](1),
                string.concat("Approve BTCB to be swapped for LBTC via swap contract"),
                getAddress(sourceChain, "rawDataDecoderAndSanitizer")
            ); 
            leafs[leafIndex].argumentAddresses[0] = getAddress(sourceChain, "BTCBPMM"); 

            unchecked {
                leafIndex++; 
            }
            leafs[leafIndex] = ManageLeaf(
                getAddress(sourceChain, "BTCBPMM"), //target
                false,
                "swapBTCBToLBTC(uint256)",
                new address[](0),
                string.concat("Swap BTCB to LBTC"),
                getAddress(sourceChain, "rawDataDecoderAndSanitizer")
            ); 
=======
            );
>>>>>>> 34afa7fc
        }
    }

    // ============================================= WeETH ==================================================

    function _addWeETHLeafs(ManageLeaf[] memory leafs, address ETH, address referral) internal {
        unchecked {
            leafIndex++;
        }

        leafs[leafIndex] = ManageLeaf(
            getAddress(sourceChain, "etherFiL2SyncPool"), //target
            true,
            "deposit(address,uint256,uint256,address)",
            new address[](2),
            string.concat("Depsoit ETH into WeETH"),
            getAddress(sourceChain, "rawDataDecoderAndSanitizer")
        );
        leafs[leafIndex].argumentAddresses[0] = ETH;
        leafs[leafIndex].argumentAddresses[1] = referral;
    }

    // ============================================= BTCN Corn ==================================================

    function _addBTCNLeafs(ManageLeaf[] memory leafs, ERC20 collateralToken, ERC20 BTCN, address cornSwapFacility)
        internal
    {
        unchecked {
            leafIndex++;
        }

        leafs[leafIndex] = ManageLeaf(
            address(collateralToken), //target
            false,
            "approve(address,uint256)",
            new address[](1),
            string.concat(
                "Approve ", collateralToken.symbol(), " to be swapped for BTCN by the Corn SwapFacility Contract"
            ),
            getAddress(sourceChain, "rawDataDecoderAndSanitizer")
        );
        leafs[leafIndex].argumentAddresses[0] = cornSwapFacility;

        unchecked {
            leafIndex++;
        }

        leafs[leafIndex] = ManageLeaf(
            address(BTCN), //target
            false,
            "approve(address,uint256)",
            new address[](1),
            string.concat(
                "Approve BTCN to be swapped for ", collateralToken.symbol(), " by the Corn SwapFacility Contract"
            ),
            getAddress(sourceChain, "rawDataDecoderAndSanitizer")
        );
        leafs[leafIndex].argumentAddresses[0] = cornSwapFacility;

        unchecked {
            leafIndex++;
        }

        leafs[leafIndex] = ManageLeaf(
            cornSwapFacility, //target
            false,
            "swapExactCollateralForDebt(uint256,uint256,address,uint256)",
            new address[](1),
            string.concat("Swap ", collateralToken.symbol(), " for BTCN"),
            getAddress(sourceChain, "rawDataDecoderAndSanitizer")
        );
        leafs[leafIndex].argumentAddresses[0] = getAddress(sourceChain, "boringVault");

        unchecked {
            leafIndex++;
        }

        leafs[leafIndex] = ManageLeaf(
            cornSwapFacility, //target
            false,
            "swapExactDebtForCollateral(uint256,uint256,address,uint256)",
            new address[](1),
            string.concat("Swap BTCN for ", collateralToken.symbol()),
            getAddress(sourceChain, "rawDataDecoderAndSanitizer")
        );
        leafs[leafIndex].argumentAddresses[0] = getAddress(sourceChain, "boringVault");
    }

    // ========================================= BoringVault Teller =========================================

    function _addTellerLeafs(ManageLeaf[] memory leafs, address teller, ERC20[] memory assets) internal {
        ERC20 boringVault = TellerWithMultiAssetSupport(teller).vault();

        for (uint256 i; i < assets.length; ++i) {
            // Approve BoringVault to spend all assets.
            unchecked {
                leafIndex++;
            }
            leafs[leafIndex] = ManageLeaf(
                address(assets[i]),
                false,
                "approve(address,uint256)",
                new address[](1),
                string.concat("Approve ", boringVault.name(), ", to spend ", assets[i].symbol()),
                getAddress(sourceChain, "rawDataDecoderAndSanitizer")
            );
            leafs[leafIndex].argumentAddresses[0] = address(boringVault);

            // BulkDeposit asset.
            unchecked {
                leafIndex++;
            }
            leafs[leafIndex] = ManageLeaf(
                teller,
                false,
                "bulkDeposit(address,uint256,uint256,address)",
                new address[](2),
                string.concat("Bulk deposit ", assets[i].symbol(), " into ", boringVault.name()),
                getAddress(sourceChain, "rawDataDecoderAndSanitizer")
            );
            leafs[leafIndex].argumentAddresses[0] = address(assets[i]);
            leafs[leafIndex].argumentAddresses[1] = getAddress(sourceChain, "boringVault");

            // BulkWithdraw asset.
            unchecked {
                leafIndex++;
            }
            leafs[leafIndex] = ManageLeaf(
                teller,
                false,
                "bulkWithdraw(address,uint256,uint256,address)",
                new address[](2),
                string.concat("Bulk withdraw ", assets[i].symbol(), " from ", boringVault.name()),
                getAddress(sourceChain, "rawDataDecoderAndSanitizer")
            );
            leafs[leafIndex].argumentAddresses[0] = address(assets[i]);
            leafs[leafIndex].argumentAddresses[1] = getAddress(sourceChain, "boringVault");
        }
    }

    // ========================================= JSON FUNCTIONS =========================================
    // TODO this should pass in a bool or something to generate leafs indicating that we want leaf indexes printed.
    bool addLeafIndex = false;

    function _generateTestLeafs(ManageLeaf[] memory leafs, bytes32[][] memory manageTree) internal {
        string memory filePath = "./leafs/TemporaryLeafs.json";
        addLeafIndex = true;
        _generateLeafs(filePath, leafs, manageTree[manageTree.length - 1][0], manageTree);
        addLeafIndex = false;
    }
    // TODO look at how deployment json is made, and refactor this to work that way, so files dont need to be formatted.

    function _generateLeafs(
        string memory filePath,
        ManageLeaf[] memory leafs,
        bytes32 manageRoot,
        bytes32[][] memory manageTree
    ) internal {
        if (vm.exists(filePath)) {
            // Need to delete it
            vm.removeFile(filePath);
        }
        vm.writeLine(filePath, "{ \"metadata\": ");
        string[] memory composition = new string[](5);
        composition[0] = "Bytes20(DECODER_AND_SANITIZER_ADDRESS)";
        composition[1] = "Bytes20(TARGET_ADDRESS)";
        composition[2] = "Bytes1(CAN_SEND_VALUE)";
        composition[3] = "Bytes4(TARGET_FUNCTION_SELECTOR)";
        composition[4] = "Bytes{N*20}(ADDRESS_ARGUMENT_0,...,ADDRESS_ARGUMENT_N)";
        string memory metadata = "ManageRoot";
        {
            // Determine how many leafs are used.
            uint256 usedLeafCount;
            for (uint256 i; i < leafs.length; ++i) {
                if (leafs[i].target != address(0)) {
                    usedLeafCount++;
                }
            }
            vm.serializeUint(metadata, "LeafCount", usedLeafCount);
        }
        vm.serializeUint(metadata, "TreeCapacity", leafs.length);
        vm.serializeString(metadata, "DigestComposition", composition);
        vm.serializeAddress(metadata, "BoringVaultAddress", getAddress(sourceChain, "boringVault"));
        vm.serializeAddress(
            metadata, "DecoderAndSanitizerAddress", getAddress(sourceChain, "rawDataDecoderAndSanitizer")
        );
        vm.serializeAddress(metadata, "ManagerAddress", getAddress(sourceChain, "managerAddress"));
        vm.serializeAddress(metadata, "AccountantAddress", getAddress(sourceChain, "accountantAddress"));
        string memory finalMetadata = vm.serializeBytes32(metadata, "ManageRoot", manageRoot);

        vm.writeLine(filePath, finalMetadata);
        vm.writeLine(filePath, ",");
        vm.writeLine(filePath, "\"leafs\": [");

        for (uint256 i; i < leafs.length; ++i) {
            string memory leaf = "leaf";
            if (addLeafIndex) vm.serializeUint(leaf, "LeafIndex", i);
            vm.serializeAddress(leaf, "TargetAddress", leafs[i].target);
            vm.serializeAddress(leaf, "DecoderAndSanitizerAddress", leafs[i].decoderAndSanitizer);
            vm.serializeBool(leaf, "CanSendValue", leafs[i].canSendValue);
            vm.serializeString(leaf, "FunctionSignature", leafs[i].signature);
            bytes4 sel = bytes4(keccak256(abi.encodePacked(leafs[i].signature)));
            string memory selector = Strings.toHexString(uint32(sel), 4);
            vm.serializeString(leaf, "FunctionSelector", selector);
            bytes memory packedData;
            for (uint256 j; j < leafs[i].argumentAddresses.length; ++j) {
                packedData = abi.encodePacked(packedData, leafs[i].argumentAddresses[j]);
            }
            vm.serializeBytes(leaf, "PackedArgumentAddresses", packedData);
            vm.serializeAddress(leaf, "AddressArguments", leafs[i].argumentAddresses);
            bytes32 digest = keccak256(
                abi.encodePacked(leafs[i].decoderAndSanitizer, leafs[i].target, leafs[i].canSendValue, sel, packedData)
            );
            vm.serializeBytes32(leaf, "LeafDigest", digest);

            string memory finalJson = vm.serializeString(leaf, "Description", leafs[i].description);

            // vm.writeJson(finalJson, filePath);
            vm.writeLine(filePath, finalJson);
            if (i != leafs.length - 1) {
                vm.writeLine(filePath, ",");
            }
        }
        vm.writeLine(filePath, "],");

        string memory merkleTreeName = "MerkleTree";
        string[][] memory merkleTree = new string[][](manageTree.length);
        for (uint256 k; k < manageTree.length; ++k) {
            merkleTree[k] = new string[](manageTree[k].length);
        }

        for (uint256 i; i < manageTree.length; ++i) {
            for (uint256 j; j < manageTree[i].length; ++j) {
                merkleTree[i][j] = vm.toString(manageTree[i][j]);
            }
        }

        string memory finalMerkleTree;
        for (uint256 i; i < merkleTree.length; ++i) {
            string memory layer = Strings.toString(merkleTree.length - (i + 1));
            finalMerkleTree = vm.serializeString(merkleTreeName, layer, merkleTree[i]);
        }
        vm.writeLine(filePath, "\"MerkleTree\": ");
        vm.writeLine(filePath, finalMerkleTree);
        vm.writeLine(filePath, "}");
    }

    // ========================================= HELPER FUNCTIONS =========================================

    struct ManageLeaf {
        address target;
        bool canSendValue;
        string signature;
        address[] argumentAddresses;
        string description;
        address decoderAndSanitizer;
    }

    error MerkleTreeHelper__DecoderAndSanitizerMissingFunction(string signature);

    function _verifyDecoderImplementsLeafsFunctionSelectors(ManageLeaf[] memory leafs) internal view {
        for (uint256 i; i < leafs.length; ++i) {
            bytes4 selector = bytes4(keccak256(abi.encodePacked(leafs[i].signature)));
            // This is the "selector" for an empty leaf.
            if (selector == 0xc5d24601) continue;
            (bool success, bytes memory returndata) =
                leafs[i].decoderAndSanitizer.staticcall(abi.encodePacked(selector));
            if (!success && returndata.length > 0) {
                // Make sure we did not revert from the `BaseDecoderAndSanitizer__FunctionSelectorNotSupported()` error.
                if (
                    keccak256(returndata)
                        == keccak256(
                            abi.encodePacked(
                                BaseDecoderAndSanitizer.BaseDecoderAndSanitizer__FunctionSelectorNotSupported.selector
                            )
                        )
                ) {
                    revert MerkleTreeHelper__DecoderAndSanitizerMissingFunction(leafs[i].signature);
                }
            }
        }
    }

    function _buildTrees(bytes32[][] memory merkleTreeIn) internal pure returns (bytes32[][] memory merkleTreeOut) {
        // We are adding another row to the merkle tree, so make merkleTreeOut be 1 longer.
        uint256 merkleTreeIn_length = merkleTreeIn.length;
        merkleTreeOut = new bytes32[][](merkleTreeIn_length + 1);
        uint256 layer_length;
        // Iterate through merkleTreeIn to copy over data.
        for (uint256 i; i < merkleTreeIn_length; ++i) {
            layer_length = merkleTreeIn[i].length;
            merkleTreeOut[i] = new bytes32[](layer_length);
            for (uint256 j; j < layer_length; ++j) {
                merkleTreeOut[i][j] = merkleTreeIn[i][j];
            }
        }

        uint256 next_layer_length;
        if (layer_length % 2 != 0) {
            next_layer_length = (layer_length + 1) / 2;
        } else {
            next_layer_length = layer_length / 2;
        }
        merkleTreeOut[merkleTreeIn_length] = new bytes32[](next_layer_length);
        uint256 count;
        for (uint256 i; i < layer_length; i += 2) {
            merkleTreeOut[merkleTreeIn_length][count] =
                _hashPair(merkleTreeIn[merkleTreeIn_length - 1][i], merkleTreeIn[merkleTreeIn_length - 1][i + 1]);
            count++;
        }

        if (next_layer_length > 1) {
            // We need to process the next layer of leaves.
            merkleTreeOut = _buildTrees(merkleTreeOut);
        }
    }

    function _generateMerkleTree(ManageLeaf[] memory manageLeafs) internal pure returns (bytes32[][] memory tree) {
        uint256 leafsLength = manageLeafs.length;
        bytes32[][] memory leafs = new bytes32[][](1);
        leafs[0] = new bytes32[](leafsLength);
        for (uint256 i; i < leafsLength; ++i) {
            bytes4 selector = bytes4(keccak256(abi.encodePacked(manageLeafs[i].signature)));
            bytes memory rawDigest = abi.encodePacked(
                manageLeafs[i].decoderAndSanitizer, manageLeafs[i].target, manageLeafs[i].canSendValue, selector
            );
            uint256 argumentAddressesLength = manageLeafs[i].argumentAddresses.length;
            for (uint256 j; j < argumentAddressesLength; ++j) {
                rawDigest = abi.encodePacked(rawDigest, manageLeafs[i].argumentAddresses[j]);
            }
            leafs[0][i] = keccak256(rawDigest);
        }
        tree = _buildTrees(leafs);
    }

    function _hashPair(bytes32 a, bytes32 b) private pure returns (bytes32) {
        return a < b ? _efficientHash(a, b) : _efficientHash(b, a);
    }

    function _efficientHash(bytes32 a, bytes32 b) private pure returns (bytes32 value) {
        /// @solidity memory-safe-assembly
        assembly {
            mstore(0x00, a)
            mstore(0x20, b)
            value := keccak256(0x00, 0x40)
        }
    }

    function _getPoolAddressFromPoolId(bytes32 poolId) internal pure returns (address) {
        return address(uint160(uint256(poolId >> 96)));
    }

    function _getProofsUsingTree(ManageLeaf[] memory manageLeafs, bytes32[][] memory tree)
        internal
        view
        returns (bytes32[][] memory proofs)
    {
        proofs = new bytes32[][](manageLeafs.length);
        for (uint256 i; i < manageLeafs.length; ++i) {
            // Generate manage proof.
            bytes4 selector = bytes4(keccak256(abi.encodePacked(manageLeafs[i].signature)));
            bytes memory rawDigest = abi.encodePacked(
                getAddress(sourceChain, "rawDataDecoderAndSanitizer"),
                manageLeafs[i].target,
                manageLeafs[i].canSendValue,
                selector
            );
            uint256 argumentAddressesLength = manageLeafs[i].argumentAddresses.length;
            for (uint256 j; j < argumentAddressesLength; ++j) {
                rawDigest = abi.encodePacked(rawDigest, manageLeafs[i].argumentAddresses[j]);
            }
            bytes32 leaf = keccak256(rawDigest);
            proofs[i] = _generateProof(leaf, tree);
        }
    }

    function _generateProof(bytes32 leaf, bytes32[][] memory tree) internal pure returns (bytes32[] memory proof) {
        // The length of each proof is the height of the tree - 1.
        uint256 tree_length = tree.length;
        proof = new bytes32[](tree_length - 1);

        // Build the proof
        for (uint256 i; i < tree_length - 1; ++i) {
            // For each layer we need to find the leaf.
            for (uint256 j; j < tree[i].length; ++j) {
                if (leaf == tree[i][j]) {
                    // We have found the leaf, so now figure out if the proof needs the next leaf or the previous one.
                    proof[i] = j % 2 == 0 ? tree[i][j + 1] : tree[i][j - 1];
                    leaf = _hashPair(leaf, proof[i]);
                    break;
                } else if (j == tree[i].length - 1) {
                    // We have reached the end of the layer and have not found the leaf.
                    revert("Leaf not found in tree");
                }
            }
        }
    }
}

interface IMB {
    struct MarketParams {
        address loanToken;
        address collateralToken;
        address oracle;
        address irm;
        uint256 lltv;
    }

    function idToMarketParams(bytes32 id) external view returns (MarketParams memory);
}

interface PendleMarket {
    function readTokens() external view returns (address, address, address);
}

interface PendleSy {
    function getTokensIn() external view returns (address[] memory);
    function getTokensOut() external view returns (address[] memory);
    function assetInfo() external view returns (uint8, ERC20, uint8);
}

interface UniswapV3Pool {
    function token0() external view returns (address);
    function token1() external view returns (address);
    function fee() external view returns (uint24);
}

interface CurvePool {
    function coins(uint256 i) external view returns (address);
}

interface BalancerVault {
    function getPoolTokens(bytes32) external view returns (ERC20[] memory, uint256[] memory, uint256);
}

interface VelodromV2Gauge {
    function stakingToken() external view returns (address);
}

interface VaultSupervisor {
    function delegationSupervisor() external view returns (address);
}<|MERGE_RESOLUTION|>--- conflicted
+++ resolved
@@ -5838,40 +5838,10 @@
             new address[](1),
             string.concat("Mint LBTC"),
             getAddress(sourceChain, "rawDataDecoderAndSanitizer")
-<<<<<<< HEAD
         ); 
         leafs[leafIndex].argumentAddresses[0] = getAddress(sourceChain, "boringVault");  
         
         //set the swap leaf based on if we are on bnc or base
-=======
-        );
-        leafs[leafIndex].argumentAddresses[0] = getAddress(sourceChain, "boringVault");
-
-        unchecked {
-            leafIndex++;
-        }
-        leafs[leafIndex] = ManageLeaf(
-            address(LBTC), //target
-            false,
-            "redeem(bytes,uint256)",
-            new address[](0),
-            string.concat("Unstake LBTC"),
-            getAddress(sourceChain, "rawDataDecoderAndSanitizer")
-        );
-
-        unchecked {
-            leafIndex++;
-        }
-        leafs[leafIndex] = ManageLeaf(
-            address(LBTC), //target
-            false,
-            "burn(uint256)",
-            new address[](0),
-            string.concat("Burn LBTC"),
-            getAddress(sourceChain, "rawDataDecoderAndSanitizer")
-        );
-
->>>>>>> 34afa7fc
         if (getAddress("base", "cbBTC") == address(BTCB_or_CBBtc)) {
             unchecked {
                 leafIndex++;
@@ -5896,7 +5866,6 @@
                 new address[](0),
                 string.concat("Swap cbBTC to LBTC"),
                 getAddress(sourceChain, "rawDataDecoderAndSanitizer")
-<<<<<<< HEAD
             ); 
         } else {
             unchecked {
@@ -5923,9 +5892,6 @@
                 string.concat("Swap BTCB to LBTC"),
                 getAddress(sourceChain, "rawDataDecoderAndSanitizer")
             ); 
-=======
-            );
->>>>>>> 34afa7fc
         }
     }
 
