// SPDX-License-Identifier: UNLICENSED
pragma solidity 0.8.21;

import {ERC20} from "@solmate/tokens/ERC20.sol";
import {AddressToBytes32Lib} from "src/helper/AddressToBytes32Lib.sol";

contract ChainValues {
    using AddressToBytes32Lib for address;
    using AddressToBytes32Lib for bytes32;

    string public constant mainnet = "mainnet";
    string public constant polygon = "polygon";
    string public constant bsc = "bsc";
    string public constant avalanche = "avalanche";
    string public constant arbitrum = "arbitrum";
    string public constant optimism = "optimism";
    string public constant base = "base";
    string public constant zircuit = "zircuit";
    string public constant mantle = "mantle";
    string public constant linea = "linea";
    string public constant scroll = "scroll";
    string public constant fraxtal = "fraxtal";
    string public constant corn = "corn";
    string public constant holesky = "holesky";

    // Bridging constants.
    uint64 public constant ccipArbitrumChainSelector = 4949039107694359620;
    uint64 public constant ccipMainnetChainSelector = 5009297550715157269;
    uint32 public constant layerZeroBaseEndpointId = 30184;
    uint32 public constant layerZeroMainnetEndpointId = 30101;
    uint32 public constant layerZeroOptimismEndpointId = 30111;
    uint32 public constant layerZeroArbitrumEndpointId = 30110;
    uint32 public constant layerZeroLineaEndpointId = 30183;
    uint32 public constant layerZeroScrollEndpointId = 30214;
    uint32 public constant layerZeroCornEndpointId = 30331; 
    uint32 public constant hyperlaneMainnetEndpointId = 1;
    uint32 public constant hyperlaneEclipseEndpointId = 1408864445;

    error ChainValues__ZeroAddress(string chainName, string valueName);
    error ChainValues__ZeroBytes32(string chainName, string valueName);
    error ChainValues__ValueAlreadySet(string chainName, string valueName);

    mapping(string => mapping(string => bytes32)) public values;

    function getAddress(string memory chainName, string memory valueName) public view returns (address a) {
        a = values[chainName][valueName].toAddress();
        if (a == address(0)) {
            revert ChainValues__ZeroAddress(chainName, valueName);
        }
    }

    function getERC20(string memory chainName, string memory valueName) public view returns (ERC20 erc20) {
        address a = getAddress(chainName, valueName);
        erc20 = ERC20(a);
    }

    function getBytes32(string memory chainName, string memory valueName) public view returns (bytes32 b) {
        b = values[chainName][valueName];
        if (b == bytes32(0)) {
            revert ChainValues__ZeroBytes32(chainName, valueName);
        }
    }

    function setValue(bool overrideOk, string memory chainName, string memory valueName, bytes32 value) public {
        if (!overrideOk && values[chainName][valueName] != bytes32(0)) {
            revert ChainValues__ValueAlreadySet(chainName, valueName);
        }
        values[chainName][valueName] = value;
    }

    function setAddress(bool overrideOk, string memory chainName, string memory valueName, address value) public {
        setValue(overrideOk, chainName, valueName, value.toBytes32());
    }

    constructor() {
        // Add mainnet values
        _addMainnetValues();
        _addBaseValues();
        _addArbitrumValues();
        _addOptimismValues();
        _addMantleValues();
        _addZircuitValues();
        _addLineaValues();
        _addScrollValues();
        _addFraxtalValues();
        _addBscValues();
        _addCornValues();

        // Add testnet values
        _addHoleskyValues();
    }

    function _addMainnetValues() private {
        values[mainnet]["boringDeployerContract"] = 0xFD65ADF7d2f9ea09287543520a703522E0a360C9.toBytes32();
        // Liquid Ecosystem
        values[mainnet]["deployerAddress"] = 0x5F2F11ad8656439d5C14d9B351f8b09cDaC2A02d.toBytes32();
        values[mainnet]["dev0Address"] = 0x0463E60C7cE10e57911AB7bD1667eaa21de3e79b.toBytes32();
        values[mainnet]["dev1Address"] = 0xf8553c8552f906C19286F21711721E206EE4909E.toBytes32();
        values[mainnet]["liquidV1PriceRouter"] = 0x693799805B502264f9365440B93C113D86a4fFF5.toBytes32();
        values[mainnet]["liquidPayoutAddress"] = 0xA9962a5BfBea6918E958DeE0647E99fD7863b95A.toBytes32();
        values[mainnet]["liquidMultisig"] = 0xCEA8039076E35a825854c5C2f85659430b06ec96.toBytes32();
        values[mainnet]["liquidEth"] = 0xf0bb20865277aBd641a307eCe5Ee04E79073416C.toBytes32();
        values[mainnet]["liquidEthStrategist"] = 0x41DFc53B13932a2690C9790527C1967d8579a6ae.toBytes32();
        values[mainnet]["liquidEthManager"] = 0x227975088C28DBBb4b421c6d96781a53578f19a8.toBytes32();
        values[mainnet]["superSymbiotic"] = 0x917ceE801a67f933F2e6b33fC0cD1ED2d5909D88.toBytes32();
        values[mainnet]["superSymbioticTeller"] = 0x99dE9e5a3eC2750a6983C8732E6e795A35e7B861.toBytes32();
        values[mainnet]["weETHs"] = 0x917ceE801a67f933F2e6b33fC0cD1ED2d5909D88.toBytes32();

        // DeFi Ecosystem
        values[mainnet]["ETH"] = 0xEeeeeEeeeEeEeeEeEeEeeEEEeeeeEeeeeeeeEEeE.toBytes32();
        values[mainnet]["uniV3Router"] = 0xE592427A0AEce92De3Edee1F18E0157C05861564.toBytes32();
        values[mainnet]["uniV2Router"] = 0x7a250d5630B4cF539739dF2C5dAcb4c659F2488D.toBytes32();

        // ERC20s
        values[mainnet]["USDC"] = 0xA0b86991c6218b36c1d19D4a2e9Eb0cE3606eB48.toBytes32();
        values[mainnet]["WETH"] = 0xC02aaA39b223FE8D0A0e5C4F27eAD9083C756Cc2.toBytes32();
        values[mainnet]["WBTC"] = 0x2260FAC5E5542a773Aa44fBCfeDf7C193bc2C599.toBytes32();
        values[mainnet]["USDT"] = 0xdAC17F958D2ee523a2206206994597C13D831ec7.toBytes32();
        values[mainnet]["TUSD"] = 0x0000000000085d4780B73119b644AE5ecd22b376.toBytes32();
        values[mainnet]["DAI"] = 0x6B175474E89094C44Da98b954EedeAC495271d0F.toBytes32();
        values[mainnet]["WSTETH"] = 0x7f39C581F595B53c5cb19bD0b3f8dA6c935E2Ca0.toBytes32();
        values[mainnet]["STETH"] = 0xae7ab96520DE3A18E5e111B5EaAb095312D7fE84.toBytes32();
        values[mainnet]["WeETH"] = 0xCd5fE23C85820F7B72D0926FC9b05b43E359b7ee.toBytes32();
        values[mainnet]["FRAX"] = 0x853d955aCEf822Db058eb8505911ED77F175b99e.toBytes32();
        values[mainnet]["BAL"] = 0xba100000625a3754423978a60c9317c58a424e3D.toBytes32();
        values[mainnet]["COMP"] = 0xc00e94Cb662C3520282E6f5717214004A7f26888.toBytes32();
        values[mainnet]["LINK"] = 0x514910771AF9Ca656af840dff83E8264EcF986CA.toBytes32();
        values[mainnet]["rETH"] = 0xae78736Cd615f374D3085123A210448E74Fc6393.toBytes32();
        values[mainnet]["RETH"] = 0xae78736Cd615f374D3085123A210448E74Fc6393.toBytes32();
        values[mainnet]["cbETH"] = 0xBe9895146f7AF43049ca1c1AE358B0541Ea49704.toBytes32();
        values[mainnet]["RPL"] = 0xD33526068D116cE69F19A9ee46F0bd304F21A51f.toBytes32();
        values[mainnet]["BOND"] = 0x0391D2021f89DC339F60Fff84546EA23E337750f.toBytes32();
        values[mainnet]["SWETH"] = 0xf951E335afb289353dc249e82926178EaC7DEd78.toBytes32();
        values[mainnet]["AURA"] = 0xC0c293ce456fF0ED870ADd98a0828Dd4d2903DBF.toBytes32();
        values[mainnet]["GHO"] = 0x40D16FC0246aD3160Ccc09B8D0D3A2cD28aE6C2f.toBytes32();
        values[mainnet]["LUSD"] = 0x5f98805A4E8be255a32880FDeC7F6728C6568bA0.toBytes32();
        values[mainnet]["OHM"] = 0x64aa3364F17a4D01c6f1751Fd97C2BD3D7e7f1D5.toBytes32();
        values[mainnet]["MKR"] = 0x9f8F72aA9304c8B593d555F12eF6589cC3A579A2.toBytes32();
        values[mainnet]["APE"] = 0x4d224452801ACEd8B2F0aebE155379bb5D594381.toBytes32();
        values[mainnet]["UNI"] = 0x1f9840a85d5aF5bf1D1762F925BDADdC4201F984.toBytes32();
        values[mainnet]["CRV"] = 0xD533a949740bb3306d119CC777fa900bA034cd52.toBytes32();
        values[mainnet]["CVX"] = 0x4e3FBD56CD56c3e72c1403e103b45Db9da5B9D2B.toBytes32();
        values[mainnet]["FRXETH"] = 0x5E8422345238F34275888049021821E8E08CAa1f.toBytes32();
        values[mainnet]["CRVUSD"] = 0xf939E0A03FB07F59A73314E73794Be0E57ac1b4E.toBytes32();
        values[mainnet]["OETH"] = 0x856c4Efb76C1D1AE02e20CEB03A2A6a08b0b8dC3.toBytes32();
        values[mainnet]["MKUSD"] = 0x4591DBfF62656E7859Afe5e45f6f47D3669fBB28.toBytes32();
        values[mainnet]["YETH"] = 0x1BED97CBC3c24A4fb5C069C6E311a967386131f7.toBytes32();
        values[mainnet]["ETHX"] = 0xA35b1B31Ce002FBF2058D22F30f95D405200A15b.toBytes32();
        values[mainnet]["weETH"] = 0xCd5fE23C85820F7B72D0926FC9b05b43E359b7ee.toBytes32();
        values[mainnet]["WEETH"] = 0xCd5fE23C85820F7B72D0926FC9b05b43E359b7ee.toBytes32();
        values[mainnet]["EETH"] = 0x35fA164735182de50811E8e2E824cFb9B6118ac2.toBytes32();
        values[mainnet]["EZETH"] = 0xbf5495Efe5DB9ce00f80364C8B423567e58d2110.toBytes32();
        values[mainnet]["RSETH"] = 0xA1290d69c65A6Fe4DF752f95823fae25cB99e5A7.toBytes32();
        values[mainnet]["OSETH"] = 0xf1C9acDc66974dFB6dEcB12aA385b9cD01190E38.toBytes32();
        values[mainnet]["RSWETH"] = 0xFAe103DC9cf190eD75350761e95403b7b8aFa6c0.toBytes32();
        values[mainnet]["PENDLE"] = 0x808507121B80c02388fAd14726482e061B8da827.toBytes32();
        values[mainnet]["SUSDE"] = 0x9D39A5DE30e57443BfF2A8307A4256c8797A3497.toBytes32();
        values[mainnet]["USDE"] = 0x4c9EDD5852cd905f086C759E8383e09bff1E68B3.toBytes32();
        values[mainnet]["GEAR"] = 0xBa3335588D9403515223F109EdC4eB7269a9Ab5D.toBytes32();
        values[mainnet]["SDAI"] = 0x83F20F44975D03b1b09e64809B757c47f942BEeA.toBytes32();
        values[mainnet]["PYUSD"] = 0x6c3ea9036406852006290770BEdFcAbA0e23A0e8.toBytes32();
        values[mainnet]["METH"] = 0xd5F7838F5C461fefF7FE49ea5ebaF7728bB0ADfa.toBytes32();
        values[mainnet]["TBTC"] = 0x18084fbA666a33d37592fA2633fD49a74DD93a88.toBytes32();
        values[mainnet]["INST"] = 0x6f40d4A6237C257fff2dB00FA0510DeEECd303eb.toBytes32();
        values[mainnet]["LBTC"] = 0x8236a87084f8B84306f72007F36F2618A5634494.toBytes32();
        values[mainnet]["RSR"] = 0x320623b8E4fF03373931769A31Fc52A4E78B5d70.toBytes32();
        values[mainnet]["SFRXETH"] = 0xac3E018457B222d93114458476f3E3416Abbe38F.toBytes32();
        values[mainnet]["WBETH"] = 0xa2E3356610840701BDf5611a53974510Ae27E2e1.toBytes32();
        values[mainnet]["UNIETH"] = 0xF1376bceF0f78459C0Ed0ba5ddce976F1ddF51F4.toBytes32();
        values[mainnet]["CBETH"] = 0xBe9895146f7AF43049ca1c1AE358B0541Ea49704.toBytes32();
        values[mainnet]["USD0"] = 0x73A15FeD60Bf67631dC6cd7Bc5B6e8da8190aCF5.toBytes32();
        values[mainnet]["USD0_plus"] = 0x35D8949372D46B7a3D5A56006AE77B215fc69bC0.toBytes32();
        values[mainnet]["deUSD"] = 0x15700B564Ca08D9439C58cA5053166E8317aa138.toBytes32();
        values[mainnet]["sdeUSD"] = 0x5C5b196aBE0d54485975D1Ec29617D42D9198326.toBytes32();
        values[mainnet]["pumpBTC"] = 0xF469fBD2abcd6B9de8E169d128226C0Fc90a012e.toBytes32();
        values[mainnet]["CAKE"] = 0x152649eA73beAb28c5b49B26eb48f7EAD6d4c898.toBytes32();
        values[mainnet]["cbBTC"] = 0xcbB7C0000aB88B473b1f5aFd9ef808440eed33Bf.toBytes32();
        values[mainnet]["fBTC"] = 0xC96dE26018A54D51c097160568752c4E3BD6C364.toBytes32();
        values[mainnet]["EIGEN"] = 0xec53bF9167f50cDEB3Ae105f56099aaaB9061F83.toBytes32();
        values[mainnet]["wcUSDCv3"] = 0x27F2f159Fe990Ba83D57f39Fd69661764BEbf37a.toBytes32();
        values[mainnet]["ZRO"] = 0x6985884C4392D348587B19cb9eAAf157F13271cd.toBytes32();
        values[mainnet]["eBTC"] = 0x657e8C867D8B37dCC18fA4Caead9C45EB088C642.toBytes32();
        values[mainnet]["USDS"] = 0xdC035D45d973E3EC169d2276DDab16f1e407384F.toBytes32();
        values[mainnet]["BTCN"] = 0x386E7A3a0c0919c9d53c3b04FF67E73Ff9e45Fb6.toBytes32();

        // Rate providers
        values[mainnet]["WEETH_RATE_PROVIDER"] = 0xCd5fE23C85820F7B72D0926FC9b05b43E359b7ee.toBytes32();
        values[mainnet]["ETHX_RATE_PROVIDER"] = 0xAAE054B9b822554dd1D9d1F48f892B4585D3bbf0.toBytes32();
        values[mainnet]["UNIETH_RATE_PROVIDER"] = 0x2c3b8c5e98A6e89AAAF21Deebf5FF9d08c4A9FF7.toBytes32();

        // Chainlink Datafeeds
        values[mainnet]["WETH_USD_FEED"] = 0x5f4eC3Df9cbd43714FE2740f5E3616155c5b8419.toBytes32();
        values[mainnet]["USDC_USD_FEED"] = 0x8fFfFfd4AfB6115b954Bd326cbe7B4BA576818f6.toBytes32();
        values[mainnet]["WBTC_USD_FEED"] = 0xF4030086522a5bEEa4988F8cA5B36dbC97BeE88c.toBytes32();
        values[mainnet]["TUSD_USD_FEED"] = 0xec746eCF986E2927Abd291a2A1716c940100f8Ba.toBytes32();
        values[mainnet]["STETH_USD_FEED"] = 0xCfE54B5cD566aB89272946F602D76Ea879CAb4a8.toBytes32();
        values[mainnet]["DAI_USD_FEED"] = 0xAed0c38402a5d19df6E4c03F4E2DceD6e29c1ee9.toBytes32();
        values[mainnet]["USDT_USD_FEED"] = 0x3E7d1eAB13ad0104d2750B8863b489D65364e32D.toBytes32();
        values[mainnet]["COMP_USD_FEED"] = 0xdbd020CAeF83eFd542f4De03e3cF0C28A4428bd5.toBytes32();
        values[mainnet]["fastGasFeed"] = 0x169E633A2D1E6c10dD91238Ba11c4A708dfEF37C.toBytes32();
        values[mainnet]["FRAX_USD_FEED"] = 0xB9E1E3A9feFf48998E45Fa90847ed4D467E8BcfD.toBytes32();
        values[mainnet]["RETH_ETH_FEED"] = 0x536218f9E9Eb48863970252233c8F271f554C2d0.toBytes32();
        values[mainnet]["BOND_ETH_FEED"] = 0xdd22A54e05410D8d1007c38b5c7A3eD74b855281.toBytes32();
        values[mainnet]["CBETH_ETH_FEED"] = 0xF017fcB346A1885194689bA23Eff2fE6fA5C483b.toBytes32();
        values[mainnet]["STETH_ETH_FEED"] = 0x86392dC19c0b719886221c78AB11eb8Cf5c52812.toBytes32();
        values[mainnet]["BAL_USD_FEED"] = 0xdF2917806E30300537aEB49A7663062F4d1F2b5F.toBytes32();
        values[mainnet]["GHO_USD_FEED"] = 0x3f12643D3f6f874d39C2a4c9f2Cd6f2DbAC877FC.toBytes32();
        values[mainnet]["LUSD_USD_FEED"] = 0x3D7aE7E594f2f2091Ad8798313450130d0Aba3a0.toBytes32();
        values[mainnet]["OHM_ETH_FEED"] = 0x9a72298ae3886221820B1c878d12D872087D3a23.toBytes32();
        values[mainnet]["MKR_USD_FEED"] = 0xec1D1B3b0443256cc3860e24a46F108e699484Aa.toBytes32();
        values[mainnet]["UNI_ETH_FEED"] = 0xD6aA3D25116d8dA79Ea0246c4826EB951872e02e.toBytes32();
        values[mainnet]["APE_USD_FEED"] = 0xD10aBbC76679a20055E167BB80A24ac851b37056.toBytes32();
        values[mainnet]["CRV_USD_FEED"] = 0xCd627aA160A6fA45Eb793D19Ef54f5062F20f33f.toBytes32();
        values[mainnet]["CVX_USD_FEED"] = 0xd962fC30A72A84cE50161031391756Bf2876Af5D.toBytes32();
        values[mainnet]["CVX_ETH_FEED"] = 0xC9CbF687f43176B302F03f5e58470b77D07c61c6.toBytes32();
        values[mainnet]["CRVUSD_USD_FEED"] = 0xEEf0C605546958c1f899b6fB336C20671f9cD49F.toBytes32();
        values[mainnet]["LINK_USD_FEED"] = 0x2c1d072e956AFFC0D435Cb7AC38EF18d24d9127c.toBytes32();

        // Aave V2 Tokens
        values[mainnet]["aV2WETH"] = 0x030bA81f1c18d280636F32af80b9AAd02Cf0854e.toBytes32();
        values[mainnet]["aV2USDC"] = 0xBcca60bB61934080951369a648Fb03DF4F96263C.toBytes32();
        values[mainnet]["dV2USDC"] = 0x619beb58998eD2278e08620f97007e1116D5D25b.toBytes32();
        values[mainnet]["dV2WETH"] = 0xF63B34710400CAd3e044cFfDcAb00a0f32E33eCf.toBytes32();
        values[mainnet]["aV2WBTC"] = 0x9ff58f4fFB29fA2266Ab25e75e2A8b3503311656.toBytes32();
        values[mainnet]["aV2TUSD"] = 0x101cc05f4A51C0319f570d5E146a8C625198e636.toBytes32();
        values[mainnet]["aV2STETH"] = 0x1982b2F5814301d4e9a8b0201555376e62F82428.toBytes32();
        values[mainnet]["aV2DAI"] = 0x028171bCA77440897B824Ca71D1c56caC55b68A3.toBytes32();
        values[mainnet]["dV2DAI"] = 0x6C3c78838c761c6Ac7bE9F59fe808ea2A6E4379d.toBytes32();
        values[mainnet]["aV2USDT"] = 0x3Ed3B47Dd13EC9a98b44e6204A523E766B225811.toBytes32();
        values[mainnet]["dV2USDT"] = 0x531842cEbbdD378f8ee36D171d6cC9C4fcf475Ec.toBytes32();

        // Aave V3 Tokens
        values[mainnet]["aV3WETH"] = 0x4d5F47FA6A74757f35C14fD3a6Ef8E3C9BC514E8.toBytes32();
        values[mainnet]["aV3USDC"] = 0x98C23E9d8f34FEFb1B7BD6a91B7FF122F4e16F5c.toBytes32();
        values[mainnet]["dV3USDC"] = 0x72E95b8931767C79bA4EeE721354d6E99a61D004.toBytes32();
        values[mainnet]["aV3DAI"] = 0x018008bfb33d285247A21d44E50697654f754e63.toBytes32();
        values[mainnet]["dV3DAI"] = 0xcF8d0c70c850859266f5C338b38F9D663181C314.toBytes32();
        values[mainnet]["dV3WETH"] = 0xeA51d7853EEFb32b6ee06b1C12E6dcCA88Be0fFE.toBytes32();
        values[mainnet]["aV3WBTC"] = 0x5Ee5bf7ae06D1Be5997A1A72006FE6C607eC6DE8.toBytes32();
        values[mainnet]["aV3USDT"] = 0x23878914EFE38d27C4D67Ab83ed1b93A74D4086a.toBytes32();
        values[mainnet]["dV3USDT"] = 0x6df1C1E379bC5a00a7b4C6e67A203333772f45A8.toBytes32();
        values[mainnet]["aV3sDAI"] = 0x4C612E3B15b96Ff9A6faED838F8d07d479a8dD4c.toBytes32();
        values[mainnet]["aV3CrvUsd"] = 0xb82fa9f31612989525992FCfBB09AB22Eff5c85A.toBytes32();
        values[mainnet]["dV3CrvUsd"] = 0x028f7886F3e937f8479efaD64f31B3fE1119857a.toBytes32();
        values[mainnet]["aV3WeETH"] = 0xBdfa7b7893081B35Fb54027489e2Bc7A38275129.toBytes32();

        // Balancer V2 Addresses
        values[mainnet]["BB_A_USD"] = 0xfeBb0bbf162E64fb9D0dfe186E517d84C395f016.toBytes32();
        values[mainnet]["BB_A_USD_V3"] = 0xc443C15033FCB6Cf72cC24f1BDA0Db070DdD9786.toBytes32();
        values[mainnet]["vanillaUsdcDaiUsdt"] = 0x79c58f70905F734641735BC61e45c19dD9Ad60bC.toBytes32();
        values[mainnet]["BB_A_WETH"] = 0x60D604890feaa0b5460B28A424407c24fe89374a.toBytes32();
        values[mainnet]["wstETH_bbaWETH"] = 0xE0fCBf4d98F0aD982DB260f86cf28b49845403C5.toBytes32();
        values[mainnet]["new_wstETH_bbaWETH"] = 0x41503C9D499ddbd1dCdf818a1b05e9774203Bf46.toBytes32();
        values[mainnet]["GHO_LUSD_BPT"] = 0x3FA8C89704e5d07565444009e5d9e624B40Be813.toBytes32();
        values[mainnet]["swETH_bbaWETH"] = 0xaE8535c23afeDdA9304B03c68a3563B75fc8f92b.toBytes32();
        values[mainnet]["swETH_wETH"] = 0x02D928E68D8F10C0358566152677Db51E1e2Dc8C.toBytes32();
        values[mainnet]["deUSD_sdeUSD_ECLP"] = 0x41FDbea2E52790c0a1Dc374F07b628741f2E062D.toBytes32();
        values[mainnet]["deUSD_sdeUSD_ECLP_Gauge"] = 0xA00DB7d9c465e95e4AA814A9340B9A161364470a.toBytes32();
        values[mainnet]["deUSD_sdeUSD_ECLP_id"] = 0x41fdbea2e52790c0a1dc374f07b628741f2e062d0002000000000000000006be;
        values[mainnet]["aura_deUSD_sdeUSD_ECLP"] = 0x7405Bf405185391525Ab06fABcdFf51fdc656A46.toBytes32();

        values[mainnet]["rETH_weETH_id"] = 0x05ff47afada98a98982113758878f9a8b9fdda0a000000000000000000000645;
        values[mainnet]["rETH_weETH"] = 0x05ff47AFADa98a98982113758878F9A8B9FddA0a.toBytes32();
        values[mainnet]["rETH_weETH_gauge"] = 0xC859BF9d7B8C557bBd229565124c2C09269F3aEF.toBytes32();
        values[mainnet]["aura_reth_weeth"] = 0x07A319A023859BbD49CC9C38ee891c3EA9283Cc5.toBytes32();

        values[mainnet]["ezETH_wETH"] = 0x596192bB6e41802428Ac943D2f1476C1Af25CC0E.toBytes32();
        values[mainnet]["ezETH_wETH_gauge"] = 0xa8B309a75f0D64ED632d45A003c68A30e59A1D8b.toBytes32();
        values[mainnet]["aura_ezETH_wETH"] = 0x95eC73Baa0eCF8159b4EE897D973E41f51978E50.toBytes32();

        values[mainnet]["rsETH_ETHx"] = 0x7761b6E0Daa04E70637D81f1Da7d186C205C2aDE.toBytes32();
        values[mainnet]["rsETH_ETHx_gauge"] = 0x0BcDb6d9b27Bd62d3De605393902C7d1a2c71Aab.toBytes32();
        values[mainnet]["aura_rsETH_ETHx"] = 0xf618102462Ff3cf7edbA4c067316F1C3AbdbA193.toBytes32();

        values[mainnet]["rETH_wETH_id"] = 0x1e19cf2d73a72ef1332c882f20534b6519be0276000200000000000000000112;
        values[mainnet]["rETH_wETH"] = 0x1E19CF2D73a72Ef1332C882F20534B6519Be0276.toBytes32();
        values[mainnet]["rETH_wETH_gauge"] = 0x79eF6103A513951a3b25743DB509E267685726B7.toBytes32();
        values[mainnet]["aura_reth_weth"] = 0xDd1fE5AD401D4777cE89959b7fa587e569Bf125D.toBytes32();

        values[mainnet]["rsETH_wETH_id"] = 0x58aadfb1afac0ad7fca1148f3cde6aedf5236b6d00000000000000000000067f;
        values[mainnet]["rsETH_wETH"] = 0x58AAdFB1Afac0ad7fca1148f3cdE6aEDF5236B6D.toBytes32();
        values[mainnet]["rsETH_wETH_gauge"] = 0xdf04E3a7ab9857a16FB97174e0f1001aa44380AF.toBytes32();
        values[mainnet]["aura_rsETH_wETH"] = 0xB5FdB4f75C26798A62302ee4959E4281667557E0.toBytes32();

        values[mainnet]["ezETH_weETH_rswETH"] = 0x848a5564158d84b8A8fb68ab5D004Fae11619A54.toBytes32();
        values[mainnet]["ezETH_weETH_rswETH_gauge"] = 0x253ED65fff980AEE7E94a0dC57BE304426048b35.toBytes32();
        values[mainnet]["aura_ezETH_weETH_rswETH"] = 0xce98eb8b2Fb98049b3F2dB0A212Ba7ca3Efd63b0.toBytes32();

        values[mainnet]["BAL_wETH"] = 0x5c6Ee304399DBdB9C8Ef030aB642B10820DB8F56.toBytes32();
        values[mainnet]["PENDLE_wETH"] = 0xFD1Cf6FD41F229Ca86ada0584c63C49C3d66BbC9.toBytes32();
        values[mainnet]["wETH_AURA"] = 0xCfCA23cA9CA720B6E98E3Eb9B6aa0fFC4a5C08B9.toBytes32();

        // values[mainnet]["ezETH_wETH"] = 0x596192bB6e41802428Ac943D2f1476C1Af25CC0E.toBytes32();
        // values[mainnet]["ezETH_wETH_gauge"] = 0xa8B309a75f0D64ED632d45A003c68A30e59A1D8b.toBytes32();
        // values[mainnet]["aura_ezETH_wETH"] = 0x95eC73Baa0eCF8159b4EE897D973E41f51978E50.toBytes32();

        // Linear Pools.
        values[mainnet]["bb_a_dai"] = 0x6667c6fa9f2b3Fc1Cc8D85320b62703d938E4385.toBytes32();
        values[mainnet]["bb_a_usdt"] = 0xA1697F9Af0875B63DdC472d6EeBADa8C1fAB8568.toBytes32();
        values[mainnet]["bb_a_usdc"] = 0xcbFA4532D8B2ade2C261D3DD5ef2A2284f792692.toBytes32();

        values[mainnet]["BB_A_USD_GAUGE"] = 0x0052688295413b32626D226a205b95cDB337DE86.toBytes32(); // query subgraph for gauges wrt to poolId: https://docs.balancer.fi/reference/vebal-and-gauges/gauges.html#query-gauge-by-l2-sidechain-pool:~:text=%23-,Query%20Pending%20Tokens%20for%20a%20Given%20Pool,-The%20process%20differs
        values[mainnet]["BB_A_USD_GAUGE_ADDRESS"] = 0x0052688295413b32626D226a205b95cDB337DE86.toBytes32();
        values[mainnet]["wstETH_bbaWETH_GAUGE_ADDRESS"] = 0x5f838591A5A8048F0E4C4c7fCca8fD9A25BF0590.toBytes32();

        // Mainnet Balancer Specific Addresses
        values[mainnet]["vault"] = 0xBA12222222228d8Ba445958a75a0704d566BF2C8.toBytes32();
        values[mainnet]["balancerVault"] = 0xBA12222222228d8Ba445958a75a0704d566BF2C8.toBytes32();
        values[mainnet]["relayer"] = 0xfeA793Aa415061C483D2390414275AD314B3F621.toBytes32();
        values[mainnet]["minter"] = 0x239e55F427D44C3cc793f49bFB507ebe76638a2b.toBytes32();
        values[mainnet]["USDC_DAI_USDT_BPT"] = 0x79c58f70905F734641735BC61e45c19dD9Ad60bC.toBytes32();
        values[mainnet]["rETH_wETH_BPT"] = 0x1E19CF2D73a72Ef1332C882F20534B6519Be0276.toBytes32();
        values[mainnet]["wstETH_wETH_BPT"] = 0x32296969Ef14EB0c6d29669C550D4a0449130230.toBytes32();
        values[mainnet]["wstETH_cbETH_BPT"] = 0x9c6d47Ff73e0F5E51BE5FD53236e3F595C5793F2.toBytes32();
        values[mainnet]["bb_a_USD_BPT"] = 0xfeBb0bbf162E64fb9D0dfe186E517d84C395f016.toBytes32();
        values[mainnet]["bb_a_USDC_BPT"] = 0xcbFA4532D8B2ade2C261D3DD5ef2A2284f792692.toBytes32();
        values[mainnet]["bb_a_DAI_BPT"] = 0x6667c6fa9f2b3Fc1Cc8D85320b62703d938E4385.toBytes32();
        values[mainnet]["bb_a_USDT_BPT"] = 0xA1697F9Af0875B63DdC472d6EeBADa8C1fAB8568.toBytes32();
        values[mainnet]["aura_rETH_wETH_BPT"] = 0xDd1fE5AD401D4777cE89959b7fa587e569Bf125D.toBytes32();
        values[mainnet]["GHO_bb_a_USD_BPT"] = 0xc2B021133D1b0cF07dba696fd5DD89338428225B.toBytes32();

        values[mainnet]["wstETH_wETH_BPT"] = 0x93d199263632a4EF4Bb438F1feB99e57b4b5f0BD.toBytes32();
        values[mainnet]["wstETH_wETH_Id"] = 0x93d199263632a4ef4bb438f1feb99e57b4b5f0bd0000000000000000000005c2;
        values[mainnet]["wstETH_wETH_Gauge"] = 0x5C0F23A5c1be65Fa710d385814a7Fd1Bda480b1C.toBytes32();
        values[mainnet]["aura_wstETH_wETH"] = 0x2a14dB8D09dB0542f6A371c0cB308A768227D67D.toBytes32();

        // Rate Providers
        values[mainnet]["cbethRateProvider"] = 0x7311E4BB8a72e7B300c5B8BDE4de6CdaA822a5b1.toBytes32();
        values[mainnet]["rethRateProvider"] = 0x1a8F81c256aee9C640e14bB0453ce247ea0DFE6F.toBytes32();
        values[mainnet]["sDaiRateProvider"] = 0xc7177B6E18c1Abd725F5b75792e5F7A3bA5DBC2c.toBytes32();
        values[mainnet]["rsETHRateProvider"] = 0x746df66bc1Bb361b9E8E2a794C299c3427976e6C.toBytes32();

        // Compound V2
        // Cvalues[mainnet]["cDAI"] = C0x5d3a536E4D6DbD6114cc1Ead35777bAB948E3643.toBytes32();
        // Cvalues[mainnet]["cUSDC"] = C0x39AA39c021dfbaE8faC545936693aC917d5E7563.toBytes32();
        // Cvalues[mainnet]["cTUSD"] = C0x12392F67bdf24faE0AF363c24aC620a2f67DAd86.toBytes32();

        // Chainlink Automation Registry
        values[mainnet]["automationRegistry"] = 0x02777053d6764996e594c3E88AF1D58D5363a2e6.toBytes32();
        values[mainnet]["automationRegistryV2"] = 0x6593c7De001fC8542bB1703532EE1E5aA0D458fD.toBytes32();
        values[mainnet]["automationRegistrarV2"] = 0x6B0B234fB2f380309D47A7E9391E29E9a179395a.toBytes32();

        // FraxLend Pairs
        values[mainnet]["FXS_FRAX_PAIR"] = 0xDbe88DBAc39263c47629ebbA02b3eF4cf0752A72.toBytes32();
        values[mainnet]["FPI_FRAX_PAIR"] = 0x74F82Bd9D0390A4180DaaEc92D64cf0708751759.toBytes32();
        values[mainnet]["SFRXETH_FRAX_PAIR"] = 0x78bB3aEC3d855431bd9289fD98dA13F9ebB7ef15.toBytes32();
        values[mainnet]["CRV_FRAX_PAIR"] = 0x3835a58CA93Cdb5f912519ad366826aC9a752510.toBytes32(); // FraxlendV1
        values[mainnet]["WBTC_FRAX_PAIR"] = 0x32467a5fc2d72D21E8DCe990906547A2b012f382.toBytes32(); // FraxlendV1
        values[mainnet]["WETH_FRAX_PAIR"] = 0x794F6B13FBd7EB7ef10d1ED205c9a416910207Ff.toBytes32(); // FraxlendV1
        values[mainnet]["CVX_FRAX_PAIR"] = 0xa1D100a5bf6BFd2736837c97248853D989a9ED84.toBytes32(); // FraxlendV1
        values[mainnet]["MKR_FRAX_PAIR"] = 0x82Ec28636B77661a95f021090F6bE0C8d379DD5D.toBytes32(); // FraxlendV2
        values[mainnet]["APE_FRAX_PAIR"] = 0x3a25B9aB8c07FfEFEe614531C75905E810d8A239.toBytes32(); // FraxlendV2
        values[mainnet]["UNI_FRAX_PAIR"] = 0xc6CadA314389430d396C7b0C70c6281e99ca7fe8.toBytes32(); // FraxlendV2

        /// From Crispy's curve tests

        // Curve Pools and Tokens
        values[mainnet]["TriCryptoPool"] = 0xD51a44d3FaE010294C616388b506AcdA1bfAAE46.toBytes32();
        values[mainnet]["CRV_3_CRYPTO"] = 0xc4AD29ba4B3c580e6D59105FFf484999997675Ff.toBytes32();
        values[mainnet]["daiUsdcUsdtPool"] = 0xbEbc44782C7dB0a1A60Cb6fe97d0b483032FF1C7.toBytes32();
        values[mainnet]["CRV_DAI_USDC_USDT"] = 0x6c3F90f043a72FA612cbac8115EE7e52BDe6E490.toBytes32();
        values[mainnet]["frax3CrvPool"] = 0xd632f22692FaC7611d2AA1C0D552930D43CAEd3B.toBytes32();
        values[mainnet]["CRV_FRAX_3CRV"] = 0xd632f22692FaC7611d2AA1C0D552930D43CAEd3B.toBytes32();
        values[mainnet]["wethCrvPool"] = 0x8301AE4fc9c624d1D396cbDAa1ed877821D7C511.toBytes32();
        values[mainnet]["CRV_WETH_CRV"] = 0xEd4064f376cB8d68F770FB1Ff088a3d0F3FF5c4d.toBytes32();
        values[mainnet]["aave3Pool"] = 0xDeBF20617708857ebe4F679508E7b7863a8A8EeE.toBytes32();
        values[mainnet]["CRV_AAVE_3CRV"] = 0xFd2a8fA60Abd58Efe3EeE34dd494cD491dC14900.toBytes32();
        values[mainnet]["stETHWethNg"] = 0x21E27a5E5513D6e65C4f830167390997aA84843a.toBytes32();
        values[mainnet]["EthFrxEthCurvePool"] = 0xa1F8A6807c402E4A15ef4EBa36528A3FED24E577.toBytes32();
        values[mainnet]["triCrypto2"] = 0xD51a44d3FaE010294C616388b506AcdA1bfAAE46.toBytes32();
        values[mainnet]["weETH_wETH_ng"] = 0xDB74dfDD3BB46bE8Ce6C33dC9D82777BCFc3dEd5.toBytes32();
        values[mainnet]["weETH_wETH_ng_gauge"] = 0x053df3e4D0CeD9a3Bf0494F97E83CE1f13BdC0E2.toBytes32();
        values[mainnet]["USD0_USD0++_CurvePool"] = 0x1d08E7adC263CfC70b1BaBe6dC5Bb339c16Eec52.toBytes32();
        values[mainnet]["USD0_USD0++_CurveGauge"] = 0x5C00817B67b40f3b347bD4275B4BBA4840c8127a.toBytes32();

        values[mainnet]["UsdcCrvUsdPool"] = 0x4DEcE678ceceb27446b35C672dC7d61F30bAD69E.toBytes32();
        values[mainnet]["UsdcCrvUsdToken"] = 0x4DEcE678ceceb27446b35C672dC7d61F30bAD69E.toBytes32();
        values[mainnet]["UsdcCrvUsdGauge"] = 0x95f00391cB5EebCd190EB58728B4CE23DbFa6ac1.toBytes32();
        values[mainnet]["WethRethPool"] = 0x0f3159811670c117c372428D4E69AC32325e4D0F.toBytes32();
        values[mainnet]["WethRethToken"] = 0x6c38cE8984a890F5e46e6dF6117C26b3F1EcfC9C.toBytes32();
        values[mainnet]["WethRethGauge"] = 0x9d4D981d8a9066f5db8532A5816543dE8819d4A8.toBytes32();
        values[mainnet]["UsdtCrvUsdPool"] = 0x390f3595bCa2Df7d23783dFd126427CCeb997BF4.toBytes32();
        values[mainnet]["UsdtCrvUsdToken"] = 0x390f3595bCa2Df7d23783dFd126427CCeb997BF4.toBytes32();
        values[mainnet]["UsdtCrvUsdGauge"] = 0x4e6bB6B7447B7B2Aa268C16AB87F4Bb48BF57939.toBytes32();
        values[mainnet]["EthStethPool"] = 0xDC24316b9AE028F1497c275EB9192a3Ea0f67022.toBytes32();
        values[mainnet]["EthStethToken"] = 0x06325440D014e39736583c165C2963BA99fAf14E.toBytes32();
        values[mainnet]["EthStethGauge"] = 0x182B723a58739a9c974cFDB385ceaDb237453c28.toBytes32();
        values[mainnet]["FraxUsdcPool"] = 0xDcEF968d416a41Cdac0ED8702fAC8128A64241A2.toBytes32();
        values[mainnet]["FraxUsdcToken"] = 0x3175Df0976dFA876431C2E9eE6Bc45b65d3473CC.toBytes32();
        values[mainnet]["FraxUsdcGauge"] = 0xCFc25170633581Bf896CB6CDeE170e3E3Aa59503.toBytes32();
        values[mainnet]["WethFrxethPool"] = 0x9c3B46C0Ceb5B9e304FCd6D88Fc50f7DD24B31Bc.toBytes32();
        values[mainnet]["WethFrxethToken"] = 0x9c3B46C0Ceb5B9e304FCd6D88Fc50f7DD24B31Bc.toBytes32();
        values[mainnet]["WethFrxethGauge"] = 0x4E21418095d32d15c6e2B96A9910772613A50d50.toBytes32();
        values[mainnet]["EthFrxethPool"] = 0xa1F8A6807c402E4A15ef4EBa36528A3FED24E577.toBytes32();
        values[mainnet]["EthFrxethToken"] = 0xf43211935C781D5ca1a41d2041F397B8A7366C7A.toBytes32();
        values[mainnet]["EthFrxethGauge"] = 0x2932a86df44Fe8D2A706d8e9c5d51c24883423F5.toBytes32();
        values[mainnet]["StethFrxethPool"] = 0x4d9f9D15101EEC665F77210cB999639f760F831E.toBytes32();
        values[mainnet]["StethFrxethToken"] = 0x4d9f9D15101EEC665F77210cB999639f760F831E.toBytes32();
        values[mainnet]["StethFrxethGauge"] = 0x821529Bb07c83803C9CC7763e5974386e9eFEdC7.toBytes32();
        values[mainnet]["WethCvxPool"] = 0xB576491F1E6e5E62f1d8F26062Ee822B40B0E0d4.toBytes32();
        values[mainnet]["WethCvxToken"] = 0x3A283D9c08E8b55966afb64C515f5143cf907611.toBytes32();
        values[mainnet]["WethCvxGauge"] = 0x7E1444BA99dcdFfE8fBdb42C02F0005D14f13BE1.toBytes32();
        values[mainnet]["EthStethNgPool"] = 0x21E27a5E5513D6e65C4f830167390997aA84843a.toBytes32();
        values[mainnet]["EthStethNgToken"] = 0x21E27a5E5513D6e65C4f830167390997aA84843a.toBytes32();
        values[mainnet]["EthStethNgGauge"] = 0x79F21BC30632cd40d2aF8134B469a0EB4C9574AA.toBytes32();
        values[mainnet]["EthOethPool"] = 0x94B17476A93b3262d87B9a326965D1E91f9c13E7.toBytes32();
        values[mainnet]["EthOethToken"] = 0x94B17476A93b3262d87B9a326965D1E91f9c13E7.toBytes32();
        values[mainnet]["EthOethGauge"] = 0xd03BE91b1932715709e18021734fcB91BB431715.toBytes32();
        values[mainnet]["FraxCrvUsdPool"] = 0x0CD6f267b2086bea681E922E19D40512511BE538.toBytes32();
        values[mainnet]["FraxCrvUsdToken"] = 0x0CD6f267b2086bea681E922E19D40512511BE538.toBytes32();
        values[mainnet]["FraxCrvUsdGauge"] = 0x96424E6b5eaafe0c3B36CA82068d574D44BE4e3c.toBytes32();
        values[mainnet]["mkUsdFraxUsdcPool"] = 0x0CFe5C777A7438C9Dd8Add53ed671cEc7A5FAeE5.toBytes32();
        values[mainnet]["mkUsdFraxUsdcToken"] = 0x0CFe5C777A7438C9Dd8Add53ed671cEc7A5FAeE5.toBytes32();
        values[mainnet]["mkUsdFraxUsdcGauge"] = 0xF184d80915Ba7d835D941BA70cDdf93DE36517ee.toBytes32();
        values[mainnet]["WethYethPool"] = 0x69ACcb968B19a53790f43e57558F5E443A91aF22.toBytes32();
        values[mainnet]["WethYethToken"] = 0x69ACcb968B19a53790f43e57558F5E443A91aF22.toBytes32();
        values[mainnet]["WethYethGauge"] = 0x138cC21D15b7A06F929Fc6CFC88d2b830796F4f1.toBytes32();
        values[mainnet]["EthEthxPool"] = 0x59Ab5a5b5d617E478a2479B0cAD80DA7e2831492.toBytes32();
        values[mainnet]["EthEthxToken"] = 0x59Ab5a5b5d617E478a2479B0cAD80DA7e2831492.toBytes32();
        values[mainnet]["EthEthxGauge"] = 0x7671299eA7B4bbE4f3fD305A994e6443b4be680E.toBytes32();
        values[mainnet]["CrvUsdSdaiPool"] = 0x1539c2461d7432cc114b0903f1824079BfCA2C92.toBytes32();
        values[mainnet]["CrvUsdSdaiToken"] = 0x1539c2461d7432cc114b0903f1824079BfCA2C92.toBytes32();
        values[mainnet]["CrvUsdSdaiGauge"] = 0x2B5a5e182768a18C70EDd265240578a72Ca475ae.toBytes32();
        values[mainnet]["CrvUsdSfraxPool"] = 0xfEF79304C80A694dFd9e603D624567D470e1a0e7.toBytes32();
        values[mainnet]["CrvUsdSfraxToken"] = 0xfEF79304C80A694dFd9e603D624567D470e1a0e7.toBytes32();
        values[mainnet]["CrvUsdSfraxGauge"] = 0x62B8DA8f1546a092500c457452fC2d45fa1777c4.toBytes32();
        values[mainnet]["LusdCrvUsdPool"] = 0x9978c6B08d28d3B74437c917c5dD7C026df9d55C.toBytes32();
        values[mainnet]["LusdCrvUsdToken"] = 0x9978c6B08d28d3B74437c917c5dD7C026df9d55C.toBytes32();
        values[mainnet]["LusdCrvUsdGauge"] = 0x66F65323bdE835B109A92045Aa7c655559dbf863.toBytes32();
        values[mainnet]["WstethEthXPool"] = 0x14756A5eD229265F86990e749285bDD39Fe0334F.toBytes32();
        values[mainnet]["WstethEthXToken"] = 0xfffAE954601cFF1195a8E20342db7EE66d56436B.toBytes32();
        values[mainnet]["WstethEthXGauge"] = 0xc1394d6c89cf8F553da8c8256674C778ccFf3E80.toBytes32();
        values[mainnet]["EthEthXPool"] = 0x59Ab5a5b5d617E478a2479B0cAD80DA7e2831492.toBytes32();
        values[mainnet]["EthEthXToken"] = 0x59Ab5a5b5d617E478a2479B0cAD80DA7e2831492.toBytes32();
        values[mainnet]["EthEthXGauge"] = 0x7671299eA7B4bbE4f3fD305A994e6443b4be680E.toBytes32();
        values[mainnet]["weETH_wETH_Curve_LP"] = 0x13947303F63b363876868D070F14dc865C36463b.toBytes32();
        values[mainnet]["weETH_wETH_Curve_Gauge"] = 0x1CAC1a0Ed47E2e0A313c712b2dcF85994021a365.toBytes32();
        values[mainnet]["weETH_wETH_Convex_Reward"] = 0x2D159E01A5cEe7498F84Be68276a5266b3cb3774.toBytes32();

        values[mainnet]["weETH_wETH_Pool"] = 0x13947303F63b363876868D070F14dc865C36463b.toBytes32();
        values[mainnet]["weETH_wETH_NG_Pool"] = 0xDB74dfDD3BB46bE8Ce6C33dC9D82777BCFc3dEd5.toBytes32();
        values[mainnet]["weETH_wETH_NG_Convex_Reward"] = 0x5411CC583f0b51104fA523eEF9FC77A29DF80F58.toBytes32();

        values[mainnet]["pyUsd_Usdc_Curve_Pool"] = 0x383E6b4437b59fff47B619CBA855CA29342A8559.toBytes32();
        values[mainnet]["pyUsd_Usdc_Convex_Id"] = address(270).toBytes32();
        values[mainnet]["frax_Usdc_Curve_Pool"] = 0xDcEF968d416a41Cdac0ED8702fAC8128A64241A2.toBytes32();
        values[mainnet]["frax_Usdc_Convex_Id"] = address(100).toBytes32();
        values[mainnet]["usdc_CrvUsd_Curve_Pool"] = 0x4DEcE678ceceb27446b35C672dC7d61F30bAD69E.toBytes32();
        values[mainnet]["usdc_CrvUsd_Convex_Id"] = address(182).toBytes32();
        values[mainnet]["sDai_sUsde_Curve_Pool"] = 0x167478921b907422F8E88B43C4Af2B8BEa278d3A.toBytes32();
        values[mainnet]["sDai_sUsde_Curve_Gauge"] = 0x330Cfd12e0E97B0aDF46158D2A81E8Bd2985c6cB.toBytes32();

        values[mainnet]["ezETH_wETH_Curve_Pool"] = 0x85dE3ADd465a219EE25E04d22c39aB027cF5C12E.toBytes32();
        values[mainnet]["weETH_rswETH_Curve_Pool"] = 0x278cfB6f06B1EFc09d34fC7127d6060C61d629Db.toBytes32();
        values[mainnet]["rswETH_wETH_Curve_Pool"] = 0xeE04382c4cA6c450213923fE0f0daB19b0ff3939.toBytes32();
        values[mainnet]["USDe_USDC_Curve_Pool"] = 0x02950460E2b9529D0E00284A5fA2d7bDF3fA4d72.toBytes32();
        values[mainnet]["USDe_DAI_Curve_Pool"] = 0xF36a4BA50C603204c3FC6d2dA8b78A7b69CBC67d.toBytes32();
        values[mainnet]["sDAI_sUSDe_Curve_Pool"] = 0x167478921b907422F8E88B43C4Af2B8BEa278d3A.toBytes32();
        values[mainnet]["deUSD_USDC_Curve_Pool"] = 0x5F6c431AC417f0f430B84A666a563FAbe681Da94.toBytes32();
        values[mainnet]["deUSD_USDT_Curve_Pool"] = 0x7C4e143B23D72E6938E06291f705B5ae3D5c7c7C.toBytes32();
        values[mainnet]["deUSD_DAI_Curve_Pool"] = 0xb478Bf40dD622086E0d0889eeBbAdCb63806ADde.toBytes32();
        values[mainnet]["deUSD_FRAX_Curve_Pool"] = 0x88DFb9370fE350aA51ADE31C32549d4d3A24fAf2.toBytes32();
        values[mainnet]["deUSD_FRAX_Curve_Gauge"] = 0x7C634909DDbfd5C6EEd7Ccf3611e8C4f3643635d.toBytes32();
        values[mainnet]["eBTC_LBTC_WBTC_Curve_Pool"] = 0xabaf76590478F2fE0b396996f55F0b61101e9502.toBytes32();
        values[mainnet]["eBTC_LBTC_WBTC_Curve_Gauge"] = 0x8D666daED20B502e5Cf692B101028fc0058a5d4E.toBytes32();

        values[mainnet]["lBTC_wBTC_Curve_Pool"] = 0x2f3bC4c27A4437AeCA13dE0e37cdf1028f3706F0.toBytes32();

        values[mainnet]["WethMkUsdPool"] = 0xc89570207c5BA1B0E3cD372172cCaEFB173DB270.toBytes32();

        // Convex-Curve Platform Specifics
        values[mainnet]["convexCurveMainnetBooster"] = 0xF403C135812408BFbE8713b5A23a04b3D48AAE31.toBytes32();

        values[mainnet]["ethFrxethBaseRewardPool"] = 0xbD5445402B0a287cbC77cb67B2a52e2FC635dce4.toBytes32();
        values[mainnet]["ethStethNgBaseRewardPool"] = 0x6B27D7BC63F1999D14fF9bA900069ee516669ee8.toBytes32();
        values[mainnet]["fraxCrvUsdBaseRewardPool"] = 0x3CfB4B26dc96B124D15A6f360503d028cF2a3c00.toBytes32();
        values[mainnet]["mkUsdFraxUsdcBaseRewardPool"] = 0x35FbE5520E70768DCD6E3215Ed54E14CBccA10D2.toBytes32();
        values[mainnet]["wethYethBaseRewardPool"] = 0xB0867ADE998641Ab1Ff04cF5cA5e5773fA92AaE3.toBytes32();
        values[mainnet]["ethEthxBaseRewardPool"] = 0x399e111c7209a741B06F8F86Ef0Fdd88fC198D20.toBytes32();
        values[mainnet]["crvUsdSFraxBaseRewardPool"] = 0x73eA73C3a191bd05F3266eB2414609dC5Fe777a2.toBytes32();
        values[mainnet]["usdtCrvUsdBaseRewardPool"] = 0xD1DdB0a0815fD28932fBb194C84003683AF8a824.toBytes32();
        values[mainnet]["lusdCrvUsdBaseRewardPool"] = 0x633D3B227696B3FacF628a197f982eF68d26c7b5.toBytes32();
        values[mainnet]["wstethEthxBaseRewardPool"] = 0x85b118e0Fa5706d99b270be43d782FBE429aD409.toBytes32();

        // Uniswap V3
        values[mainnet]["WSTETH_WETH_100"] = 0x109830a1AAaD605BbF02a9dFA7B0B92EC2FB7dAa.toBytes32();
        values[mainnet]["WSTETH_WETH_500"] = 0xD340B57AAcDD10F96FC1CF10e15921936F41E29c.toBytes32();
        values[mainnet]["DAI_USDC_100"] = 0x5777d92f208679DB4b9778590Fa3CAB3aC9e2168.toBytes32();
        values[mainnet]["uniswapV3NonFungiblePositionManager"] = 0xC36442b4a4522E871399CD717aBDD847Ab11FE88.toBytes32();

        // Redstone
        values[mainnet]["swEthAdapter"] = 0x68ba9602B2AeE30847412109D2eE89063bf08Ec2.toBytes32();
        values[mainnet]["swEthDataFeedId"] = 0x5357455448000000000000000000000000000000000000000000000000000000;
        values[mainnet]["swEthEthDataFeedId"] = 0x53574554482f4554480000000000000000000000000000000000000000000000;

        values[mainnet]["ethXEthAdapter"] = 0xc799194cAa24E2874Efa89b4Bf5c92a530B047FF.toBytes32();
        values[mainnet]["ethXEthDataFeedId"] = 0x455448782f455448000000000000000000000000000000000000000000000000;

        values[mainnet]["ethXAdapter"] = 0xF3eB387Ac1317fBc7E2EFD82214eE1E148f0Fe00.toBytes32();
        values[mainnet]["ethXUsdDataFeedId"] = 0x4554487800000000000000000000000000000000000000000000000000000000;

        values[mainnet]["weEthEthAdapter"] = 0x8751F736E94F6CD167e8C5B97E245680FbD9CC36.toBytes32();
        values[mainnet]["weEthDataFeedId"] = 0x77654554482f4554480000000000000000000000000000000000000000000000;
        values[mainnet]["weethAdapter"] = 0xdDb6F90fFb4d3257dd666b69178e5B3c5Bf41136.toBytes32();
        values[mainnet]["weethUsdDataFeedId"] = 0x7765455448000000000000000000000000000000000000000000000000000000;

        values[mainnet]["osEthEthAdapter"] = 0x66ac817f997Efd114EDFcccdce99F3268557B32C.toBytes32();
        values[mainnet]["osEthEthDataFeedId"] = 0x6f734554482f4554480000000000000000000000000000000000000000000000;

        values[mainnet]["rsEthEthAdapter"] = 0xA736eAe8805dDeFFba40cAB8c99bCB309dEaBd9B.toBytes32();
        values[mainnet]["rsEthEthDataFeedId"] = 0x72734554482f4554480000000000000000000000000000000000000000000000;

        values[mainnet]["ezEthEthAdapter"] = 0xF4a3e183F59D2599ee3DF213ff78b1B3b1923696.toBytes32();
        values[mainnet]["ezEthEthDataFeedId"] = 0x657a4554482f4554480000000000000000000000000000000000000000000000;

        // Maker
        values[mainnet]["dsrManager"] = 0x373238337Bfe1146fb49989fc222523f83081dDb.toBytes32();

        // Maker
        values[mainnet]["savingsDaiAddress"] = 0x83F20F44975D03b1b09e64809B757c47f942BEeA.toBytes32();
        values[mainnet]["sDAI"] = 0x83F20F44975D03b1b09e64809B757c47f942BEeA.toBytes32();

        // Frax
        values[mainnet]["sFRAX"] = 0xA663B02CF0a4b149d2aD41910CB81e23e1c41c32.toBytes32();

        // Lido
        values[mainnet]["unstETH"] = 0x889edC2eDab5f40e902b864aD4d7AdE8E412F9B1.toBytes32();

        // Stader
        values[mainnet]["stakePoolManagerAddress"] = 0xcf5EA1b38380f6aF39068375516Daf40Ed70D299.toBytes32();
        values[mainnet]["userWithdrawManagerAddress"] = 0x9F0491B32DBce587c50c4C43AB303b06478193A7.toBytes32();
        values[mainnet]["staderConfig"] = 0x4ABEF2263d5A5ED582FC9A9789a41D85b68d69DB.toBytes32();

        // Etherfi
        values[mainnet]["EETH_LIQUIDITY_POOL"] = 0x308861A430be4cce5502d0A12724771Fc6DaF216.toBytes32();
        values[mainnet]["withdrawalRequestNft"] = 0x7d5706f6ef3F89B3951E23e557CDFBC3239D4E2c.toBytes32();

        // Renzo
        values[mainnet]["restakeManager"] = 0x74a09653A083691711cF8215a6ab074BB4e99ef5.toBytes32();

        // Kelp DAO
        values[mainnet]["lrtDepositPool"] = 0x036676389e48133B63a802f8635AD39E752D375D.toBytes32();
        // Compound V3
        values[mainnet]["cUSDCV3"] = 0xc3d688B66703497DAA19211EEdff47f25384cdc3.toBytes32();
        values[mainnet]["cUSDTV3"] = 0x3Afdc9BCA9213A35503b077a6072F3D0d5AB0840.toBytes32();
        values[mainnet]["cWETHV3"] = 0xA17581A9E3356d9A858b789D68B4d866e593aE94.toBytes32();
        values[mainnet]["cometRewards"] = 0x1B0e765F6224C21223AeA2af16c1C46E38885a40.toBytes32();
        // Morpho Blue
        values[mainnet]["morphoBlue"] = 0xBBBBBbbBBb9cC5e90e3b3Af64bdAF62C37EEFFCb.toBytes32();
        values[mainnet]["ezEthOracle"] = 0x61025e2B0122ac8bE4e37365A4003d87ad888Cc3.toBytes32();
        values[mainnet]["ezEthIrm"] = 0x870aC11D48B15DB9a138Cf899d20F13F79Ba00BC.toBytes32();
        values[mainnet]["weETH_wETH_86_market"] = 0x698fe98247a40c5771537b5786b2f3f9d78eb487b4ce4d75533cd0e94d88a115;
        values[mainnet]["LBTC_WBTC_945"] = 0xf6a056627a51e511ec7f48332421432ea6971fc148d8f3c451e14ea108026549;

        // MetaMorpho
        values[mainnet]["usualBoostedUSDC"] = 0xd63070114470f685b75B74D60EEc7c1113d33a3D.toBytes32();
        values[mainnet]["gauntletWBTCcore"] = 0x443df5eEE3196e9b2Dd77CaBd3eA76C3dee8f9b2.toBytes32();
        values[mainnet]["Re7WBTC"] = 0xE0C98605f279e4D7946d25B75869c69802823763.toBytes32();
        values[mainnet]["MCwBTC"] = 0x1c530D6de70c05A81bF1670157b9d928e9699089.toBytes32();
        values[mainnet]["Re7cbBTC"] = 0xA02F5E93f783baF150Aa1F8b341Ae90fe0a772f7.toBytes32();
        values[mainnet]["gauntletCbBTCcore"] = 0xF587f2e8AfF7D76618d3B6B4626621860FbD54e3.toBytes32();
        values[mainnet]["MCcbBTC"] = 0x98cF0B67Da0F16E1F8f1a1D23ad8Dc64c0c70E0b.toBytes32();

        values[mainnet]["uniswapV3PositionManager"] = 0xC36442b4a4522E871399CD717aBDD847Ab11FE88.toBytes32();

        // 1Inch
        values[mainnet]["aggregationRouterV5"] = 0x1111111254EEB25477B68fb85Ed929f73A960582.toBytes32();
        values[mainnet]["oneInchExecutor"] = 0x3451B6b219478037a1AC572706627FC2BDa1e812.toBytes32();
        values[mainnet]["wETHweETH5bps"] = 0x7A415B19932c0105c82FDB6b720bb01B0CC2CAe3.toBytes32();

        // Gearbox
        values[mainnet]["dWETHV3"] = 0xda0002859B2d05F66a753d8241fCDE8623f26F4f.toBytes32();
        values[mainnet]["sdWETHV3"] = 0x0418fEB7d0B25C411EB77cD654305d29FcbFf685.toBytes32();
        values[mainnet]["dUSDCV3"] = 0xda00000035fef4082F78dEF6A8903bee419FbF8E.toBytes32();
        values[mainnet]["sdUSDCV3"] = 0x9ef444a6d7F4A5adcd68FD5329aA5240C90E14d2.toBytes32();
        values[mainnet]["dDAIV3"] = 0xe7146F53dBcae9D6Fa3555FE502648deb0B2F823.toBytes32();
        values[mainnet]["sdDAIV3"] = 0xC853E4DA38d9Bd1d01675355b8c8f3BBC1451973.toBytes32();
        values[mainnet]["dUSDTV3"] = 0x05A811275fE9b4DE503B3311F51edF6A856D936e.toBytes32();
        values[mainnet]["sdUSDTV3"] = 0x16adAb68bDEcE3089D4f1626Bb5AEDD0d02471aD.toBytes32();
        values[mainnet]["dWBTCV3"] = 0xda00010eDA646913F273E10E7A5d1F659242757d.toBytes32();
        values[mainnet]["sdWBTCV3"] = 0xA8cE662E45E825DAF178DA2c8d5Fae97696A788A.toBytes32();

        // Pendle
        values[mainnet]["pendleMarketFactory"] = 0x1A6fCc85557BC4fB7B534ed835a03EF056552D52.toBytes32();
        values[mainnet]["pendleRouter"] = 0x888888888889758F76e7103c6CbF23ABbF58F946.toBytes32();
        values[mainnet]["pendleOracle"] = 0x66a1096C6366b2529274dF4f5D8247827fe4CEA8.toBytes32();
        values[mainnet]["pendleLimitOrderRouter"] = 0x000000000000c9B3E2C3Ec88B1B4c0cD853f4321.toBytes32();

        values[mainnet]["pendleWeETHMarket"] = 0xF32e58F92e60f4b0A37A69b95d642A471365EAe8.toBytes32();
        values[mainnet]["pendleWeethSy"] = 0xAC0047886a985071476a1186bE89222659970d65.toBytes32();
        values[mainnet]["pendleEethPt"] = 0xc69Ad9baB1dEE23F4605a82b3354F8E40d1E5966.toBytes32();
        values[mainnet]["pendleEethYt"] = 0xfb35Fd0095dD1096b1Ca49AD44d8C5812A201677.toBytes32();

        values[mainnet]["pendleZircuitWeETHMarket"] = 0xe26D7f9409581f606242300fbFE63f56789F2169.toBytes32();
        values[mainnet]["pendleZircuitWeethSy"] = 0xD7DF7E085214743530afF339aFC420c7c720BFa7.toBytes32();
        values[mainnet]["pendleZircuitEethPt"] = 0x4AE5411F3863CdB640309e84CEDf4B08B8b33FfF.toBytes32();
        values[mainnet]["pendleZircuitEethYt"] = 0x7C2D26182adeEf96976035986cF56474feC03bDa.toBytes32();

        values[mainnet]["pendleUSDeMarket"] = 0x19588F29f9402Bb508007FeADd415c875Ee3f19F.toBytes32();
        values[mainnet]["pendleUSDeSy"] = 0x42862F48eAdE25661558AFE0A630b132038553D0.toBytes32();
        values[mainnet]["pendleUSDePt"] = 0xa0021EF8970104c2d008F38D92f115ad56a9B8e1.toBytes32();
        values[mainnet]["pendleUSDeYt"] = 0x1e3d13932C31d7355fCb3FEc680b0cD159dC1A07.toBytes32();

        values[mainnet]["pendleZircuitUSDeMarket"] = 0x90c98ab215498B72Abfec04c651e2e496bA364C0.toBytes32();
        values[mainnet]["pendleZircuitUSDeSy"] = 0x293C6937D8D82e05B01335F7B33FBA0c8e256E30.toBytes32();
        values[mainnet]["pendleZircuitUSDePt"] = 0x3d4F535539A33FEAd4D76D7b3B7A9cB5B21C73f1.toBytes32();
        values[mainnet]["pendleZircuitUSDeYt"] = 0x40357b9f22B4DfF0Bf56A90661b8eC106C259d29.toBytes32();

        values[mainnet]["pendleSUSDeMarketSeptember"] = 0xd1D7D99764f8a52Aff007b7831cc02748b2013b5.toBytes32();
        values[mainnet]["pendleSUSDeMarketJuly"] = 0x107a2e3cD2BB9a32B9eE2E4d51143149F8367eBa.toBytes32();
        values[mainnet]["pendleKarakSUSDeMarket"] = 0xB1f587B354a4a363f5332e88effbbC2E4961250A.toBytes32();
        values[mainnet]["pendleKarakUSDeMarket"] = 0x1BCBDB8c8652345A5ACF04e6E74f70086c68FEfC.toBytes32();

        values[mainnet]["pendleWeETHMarketSeptember"] = 0xC8eDd52D0502Aa8b4D5C77361D4B3D300e8fC81c.toBytes32();
        values[mainnet]["pendleWeethSySeptember"] = 0xAC0047886a985071476a1186bE89222659970d65.toBytes32();
        values[mainnet]["pendleEethPtSeptember"] = 0x1c085195437738d73d75DC64bC5A3E098b7f93b1.toBytes32();
        values[mainnet]["pendleEethYtSeptember"] = 0xA54Df645A042D24121a737dAA89a57EbF8E0b71c.toBytes32();

        values[mainnet]["pendleWeETHMarketDecember"] = 0x7d372819240D14fB477f17b964f95F33BeB4c704.toBytes32();
        values[mainnet]["pendleWeethSyDecember"] = 0xAC0047886a985071476a1186bE89222659970d65.toBytes32();
        values[mainnet]["pendleEethPtDecember"] = 0x6ee2b5E19ECBa773a352E5B21415Dc419A700d1d.toBytes32();
        values[mainnet]["pendleEethYtDecember"] = 0x129e6B5DBC0Ecc12F9e486C5BC9cDF1a6A80bc6A.toBytes32();

        values[mainnet]["pendleUSDeZircuitMarketAugust"] = 0xF148a0B15712f5BfeefAdb4E6eF9739239F88b07.toBytes32();
        values[mainnet]["pendleKarakWeETHMarketSeptember"] = 0x18bAFcaBf2d5898956AE6AC31543d9657a604165.toBytes32();
        values[mainnet]["pendleKarakWeETHMarketDecember"] = 0xFF694CC3f74E080637008B3792a9D7760cB456Ca.toBytes32();

        values[mainnet]["pendleSwethMarket"] = 0x0e1C5509B503358eA1Dac119C1D413e28Cc4b303.toBytes32();

        values[mainnet]["pendleZircuitWeETHMarketAugust"] = 0x6c269DFc142259c52773430b3c78503CC994a93E.toBytes32();
        values[mainnet]["pendleWeETHMarketJuly"] = 0xe1F19CBDa26b6418B0C8E1EE978a533184496066.toBytes32();
        values[mainnet]["pendleWeETHkSeptember"] = 0x905A5a4792A0C27a2AdB2777f98C577D320079EF.toBytes32();
        values[mainnet]["pendleWeETHkDecember"] = 0x792b9eDe7a18C26b814f87Eb5E0c8D26AD189780.toBytes32();

        values[mainnet]["pendle_sUSDe_08_23_24"] = 0xbBf399db59A845066aAFce9AE55e68c505FA97B7.toBytes32();
        values[mainnet]["pendle_sUSDe_12_25_24"] = 0xa0ab94DeBB3cC9A7eA77f3205ba4AB23276feD08.toBytes32();
        values[mainnet]["pendle_USDe_08_23_24"] = 0x3d1E7312dE9b8fC246ddEd971EE7547B0a80592A.toBytes32();
        values[mainnet]["pendle_USDe_12_25_24"] = 0x8a49f2AC2730ba15AB7EA832EdaC7f6BA22289f8.toBytes32();
        values[mainnet]["pendle_sUSDe_03_26_25"] = 0xcDd26Eb5EB2Ce0f203a84553853667aE69Ca29Ce.toBytes32();
        values[mainnet]["pendle_sUSDe_karak_01_29_25"] = 0xDbE4D359D4E48087586Ec04b93809bA647343548.toBytes32();
        values[mainnet]["pendle_USDe_karak_01_29_25"] = 0x6C06bBFa3B63eD344ceb3312Df795eDC8d29BDD5.toBytes32();
        values[mainnet]["pendle_USDe_03_26_25"] = 0xB451A36c8B6b2EAc77AD0737BA732818143A0E25.toBytes32();

        values[mainnet]["pendle_weETHs_market_08_28_24"] = 0xcAa8ABB72A75C623BECe1f4D5c218F425d47A0D0.toBytes32();
        values[mainnet]["pendle_weETHs_sy_08_28_24"] = 0x9e8f10574ACc2c62C6e5d19500CEd39163Da37A9.toBytes32();
        values[mainnet]["pendle_weETHs_pt_08_28_24"] = 0xda6530EfaFD63A42d7b9a0a5a60A03839CDb813A.toBytes32();
        values[mainnet]["pendle_weETHs_yt_08_28_24"] = 0x28cE264D0938C1051687FEbDCeFacc2242BA9E0E.toBytes32();

        values[mainnet]["pendle_weETHs_market_12_25_24"] = 0x40789E8536C668c6A249aF61c81b9dfaC3EB8F32.toBytes32();
        values[mainnet]["pendleUSD0PlusMarketOctober"] = 0x00b321D89A8C36B3929f20B7955080baeD706D1B.toBytes32();
        values[mainnet]["pendle_USD0Plus_market_03_26_2025"] = 0xaFDC922d0059147486cC1F0f32e3A2354b0d35CC.toBytes32();

        values[mainnet]["pendle_eBTC_market_12_26_24"] = 0x36d3ca43ae7939645C306E26603ce16e39A89192.toBytes32();
        values[mainnet]["pendle_LBTC_corn_market_12_26_24"] = 0xCaE62858DB831272A03768f5844cbe1B40bB381f.toBytes32();
        values[mainnet]["pendle_LBTC_market_03_26_25"] = 0x70B70Ac0445C3eF04E314DFdA6caafd825428221.toBytes32();

        values[mainnet]["pendle_pumpBTC_market_03_26_25"] = 0x8098B48a1c4e4080b30A43a7eBc0c87b52F17222.toBytes32();
        values[mainnet]["pendle_corn_pumpBTC_market_12_25_24"] = 0xf8208fB52BA80075aF09840A683143C22DC5B4dd.toBytes32();

        // Aave V3
        values[mainnet]["v3Pool"] = 0x87870Bca3F3fD6335C3F4ce8392D69350B4fA4E2.toBytes32();
        values[mainnet]["v3RewardsController"] = 0x8164Cc65827dcFe994AB23944CBC90e0aa80bFcb.toBytes32();

        // Aave V3 Lido
        values[mainnet]["v3LidoPool"] = 0x4e033931ad43597d96D6bcc25c280717730B58B1.toBytes32();

        // SparkLend
        values[mainnet]["sparkLendPool"] = 0xC13e21B648A5Ee794902342038FF3aDAB66BE987.toBytes32();

        // Uniswap V3 Pools
        values[mainnet]["wETH_weETH_05"] = 0x7A415B19932c0105c82FDB6b720bb01B0CC2CAe3.toBytes32();
        values[mainnet]["wstETH_wETH_01"] = 0x109830a1AAaD605BbF02a9dFA7B0B92EC2FB7dAa.toBytes32();
        values[mainnet]["rETH_wETH_01"] = 0x553e9C493678d8606d6a5ba284643dB2110Df823.toBytes32();
        values[mainnet]["rETH_wETH_05"] = 0xa4e0faA58465A2D369aa21B3e42d43374c6F9613.toBytes32();
        values[mainnet]["wstETH_rETH_05"] = 0x18319135E02Aa6E02D412C98cCb16af3a0a9CB57.toBytes32();
        values[mainnet]["wETH_rswETH_05"] = 0xC410573Af188f56062Ee744cC3D6F2843f5bC13b.toBytes32();
        values[mainnet]["wETH_rswETH_30"] = 0xE62627326d7794E20bB7261B24985294de1579FE.toBytes32();
        values[mainnet]["ezETH_wETH_01"] = 0xBE80225f09645f172B079394312220637C440A63.toBytes32();
        values[mainnet]["PENDLE_wETH_30"] = 0x57aF956d3E2cCa3B86f3D8C6772C03ddca3eAacB.toBytes32();
        values[mainnet]["USDe_USDT_01"] = 0x435664008F38B0650fBC1C9fc971D0A3Bc2f1e47.toBytes32();
        values[mainnet]["USDe_USDC_01"] = 0xE6D7EbB9f1a9519dc06D557e03C522d53520e76A.toBytes32();
        values[mainnet]["USDe_DAI_01"] = 0x5B3a0f1acBE8594a079FaFeB1c84DEA9372A5Aad.toBytes32();
        values[mainnet]["sUSDe_USDT_05"] = 0x867B321132B18B5BF3775c0D9040D1872979422E.toBytes32();
        values[mainnet]["GEAR_wETH_100"] = 0xaEf52f72583E6c4478B220Da82321a6a023eEE50.toBytes32();
        values[mainnet]["GEAR_USDT_30"] = 0x349eE001D80f896F24571616932f54cBD66B18C9.toBytes32();
        values[mainnet]["DAI_USDC_01"] = 0x5777d92f208679DB4b9778590Fa3CAB3aC9e2168.toBytes32();
        values[mainnet]["DAI_USDC_05"] = 0x6c6Bc977E13Df9b0de53b251522280BB72383700.toBytes32();
        values[mainnet]["USDC_USDT_01"] = 0x3416cF6C708Da44DB2624D63ea0AAef7113527C6.toBytes32();
        values[mainnet]["USDC_USDT_05"] = 0x7858E59e0C01EA06Df3aF3D20aC7B0003275D4Bf.toBytes32();
        values[mainnet]["USDC_wETH_05"] = 0x88e6A0c2dDD26FEEb64F039a2c41296FcB3f5640.toBytes32();
        values[mainnet]["FRAX_USDC_05"] = 0xc63B0708E2F7e69CB8A1df0e1389A98C35A76D52.toBytes32();
        values[mainnet]["FRAX_USDC_01"] = 0x9A834b70C07C81a9fcD6F22E842BF002fBfFbe4D.toBytes32();
        values[mainnet]["DAI_FRAX_05"] = 0x97e7d56A0408570bA1a7852De36350f7713906ec.toBytes32();
        values[mainnet]["FRAX_USDT_05"] = 0xc2A856c3afF2110c1171B8f942256d40E980C726.toBytes32();
        values[mainnet]["PYUSD_USDC_01"] = 0x13394005C1012e708fCe1EB974F1130fDc73a5Ce.toBytes32();

        // EigenLayer
        values[mainnet]["strategyManager"] = 0x858646372CC42E1A627fcE94aa7A7033e7CF075A.toBytes32();
        values[mainnet]["delegationManager"] = 0x39053D51B77DC0d36036Fc1fCc8Cb819df8Ef37A.toBytes32();
        values[mainnet]["mETHStrategy"] = 0x298aFB19A105D59E74658C4C334Ff360BadE6dd2.toBytes32();
        values[mainnet]["USDeStrategy"] = 0x298aFB19A105D59E74658C4C334Ff360BadE6dd2.toBytes32();
        values[mainnet]["testOperator"] = 0xDbEd88D83176316fc46797B43aDeE927Dc2ff2F5.toBytes32();
        values[mainnet]["eigenStrategy"] = 0xaCB55C530Acdb2849e6d4f36992Cd8c9D50ED8F7.toBytes32();
        values[mainnet]["eEigenOperator"] = 0xDcAE4FAf7C7d0f4A78abe147244c6e9d60cFD202.toBytes32();
        values[mainnet]["eigenRewards"] = 0x7750d328b314EfFa365A0402CcfD489B80B0adda.toBytes32();

        // Swell
        values[mainnet]["swellSimpleStaking"] = 0x38D43a6Cb8DA0E855A42fB6b0733A0498531d774.toBytes32();
        values[mainnet]["swEXIT"] = 0x48C11b86807627AF70a34662D4865cF854251663.toBytes32();
        values[mainnet]["accessControlManager"] = 0x625087d72c762254a72CB22cC2ECa40da6b95EAC.toBytes32();
        values[mainnet]["depositManager"] = 0xb3D9cf8E163bbc840195a97E81F8A34E295B8f39.toBytes32();

        // Frax
        values[mainnet]["frxETHMinter"] = 0xbAFA44EFE7901E04E39Dad13167D089C559c1138.toBytes32();
        values[mainnet]["frxETHRedemptionTicket"] = 0x82bA8da44Cd5261762e629dd5c605b17715727bd.toBytes32();

        // Zircuit
        values[mainnet]["zircuitSimpleStaking"] = 0xF047ab4c75cebf0eB9ed34Ae2c186f3611aEAfa6.toBytes32();

        // Mantle
        values[mainnet]["mantleLspStaking"] = 0xe3cBd06D7dadB3F4e6557bAb7EdD924CD1489E8f.toBytes32();

        // Fluid
        values[mainnet]["fUSDT"] = 0x5C20B550819128074FD538Edf79791733ccEdd18.toBytes32();
        values[mainnet]["fUSDTStakingRewards"] = 0x490681095ed277B45377d28cA15Ac41d64583048.toBytes32();
        values[mainnet]["fUSDC"] = 0x9Fb7b4477576Fe5B32be4C1843aFB1e55F251B33.toBytes32();
        values[mainnet]["fWETH"] = 0x90551c1795392094FE6D29B758EcCD233cFAa260.toBytes32();
        values[mainnet]["fWSTETH"] = 0x2411802D8BEA09be0aF8fD8D08314a63e706b29C.toBytes32();
        values[mainnet]["fGHO"] = 0x6A29A46E21C730DcA1d8b23d637c101cec605C5B.toBytes32();
        values[mainnet]["fVault"] = 0x3E11B9aEb9C7dBbda4DD41477223Cc2f3f24b9d7.toBytes32();
        values[mainnet]["WeETHDexUSDC-USDT"] = 0x01F0D07fdE184614216e76782c6b7dF663F5375e.toBytes32();
        values[mainnet]["wBTC-cbBTCDex-USDT"] = 0xf7FA55D14C71241e3c970E30C509Ff58b5f5D557.toBytes32();

        // Symbiotic
        values[mainnet]["wstETHDefaultCollateral"] = 0xC329400492c6ff2438472D4651Ad17389fCb843a.toBytes32();
        values[mainnet]["cbETHDefaultCollateral"] = 0xB26ff591F44b04E78de18f43B46f8b70C6676984.toBytes32();
        values[mainnet]["wBETHDefaultCollateral"] = 0x422F5acCC812C396600010f224b320a743695f85.toBytes32();
        values[mainnet]["rETHDefaultCollateral"] = 0x03Bf48b8A1B37FBeAd1EcAbcF15B98B924ffA5AC.toBytes32();
        values[mainnet]["mETHDefaultCollateral"] = 0x475D3Eb031d250070B63Fa145F0fCFC5D97c304a.toBytes32();
        values[mainnet]["swETHDefaultCollateral"] = 0x38B86004842D3FA4596f0b7A0b53DE90745Ab654.toBytes32();
        values[mainnet]["sfrxETHDefaultCollateral"] = 0x5198CB44D7B2E993ebDDa9cAd3b9a0eAa32769D2.toBytes32();
        values[mainnet]["ETHxDefaultCollateral"] = 0xBdea8e677F9f7C294A4556005c640Ee505bE6925.toBytes32();
        values[mainnet]["uniETHDefaultCollateral"] = 0x1C57ea879dd3e8C9fefa8224fdD1fa20dd54211E.toBytes32();
        values[mainnet]["sUSDeDefaultCollateral"] = 0x19d0D8e6294B7a04a2733FE433444704B791939A.toBytes32();
        values[mainnet]["wBTCDefaultCollateral"] = 0x971e5b5D4baa5607863f3748FeBf287C7bf82618.toBytes32();
        values[mainnet]["tBTCDefaultCollateral"] = 0x0C969ceC0729487d264716e55F232B404299032c.toBytes32();
        values[mainnet]["ethfiDefaultCollateral"] = 0x21DbBA985eEA6ba7F27534a72CCB292eBA1D2c7c.toBytes32();
        values[mainnet]["LBTCDefaultCollateral"] = 0x9C0823D3A1172F9DdF672d438dec79c39a64f448.toBytes32();

        // Karak
        values[mainnet]["vaultSupervisor"] = 0x54e44DbB92dBA848ACe27F44c0CB4268981eF1CC.toBytes32();
        values[mainnet]["delegationSupervisor"] = 0xAfa904152E04aBFf56701223118Be2832A4449E0.toBytes32();

        values[mainnet]["kmETH"] = 0x7C22725d1E0871f0043397c9761AD99A86ffD498.toBytes32();
        values[mainnet]["kweETH"] = 0x2DABcea55a12d73191AeCe59F508b191Fb68AdaC.toBytes32();
        values[mainnet]["kwstETH"] = 0xa3726beDFD1a8AA696b9B4581277240028c4314b.toBytes32();
        values[mainnet]["krETH"] = 0x8E475A4F7820A4b6c0FF229f74fB4762f0813C47.toBytes32();
        values[mainnet]["kcbETH"] = 0xbD32b8aA6ff34BEDc447e503195Fb2524c72658f.toBytes32();
        values[mainnet]["kwBETH"] = 0x04BB50329A1B7D943E7fD2368288b674c8180d5E.toBytes32();
        values[mainnet]["kswETH"] = 0xc585DF3a8C9ca0c614D023A812624bE36161502B.toBytes32();
        values[mainnet]["kETHx"] = 0x989Ab830C6e2BdF3f28214fF54C9B7415C349a3F.toBytes32();
        values[mainnet]["ksfrxETH"] = 0x1751e1e4d2c9Fa99479C0c5574136F0dbD8f3EB8.toBytes32();
        values[mainnet]["krswETH"] = 0x1B4d88f5f38988BEA334C79f48aa69BEEeFE2e1e.toBytes32();
        values[mainnet]["krsETH"] = 0x9a23e79a8E6D77F940F2C30eb3d9282Af2E4036c.toBytes32();
        values[mainnet]["kETHFI"] = 0xB26bD8D1FD5415eED4C99f9fB6A278A42E7d1BA8.toBytes32();
        values[mainnet]["ksUSDe"] = 0xDe5Bff0755F192C333B126A449FF944Ee2B69681.toBytes32();
        values[mainnet]["kUSDe"] = 0xBE3cA34D0E877A1Fc889BD5231D65477779AFf4e.toBytes32();
        values[mainnet]["kWBTC"] = 0x126d4dBf752AaF61f3eAaDa24Ab0dB84FEcf6891.toBytes32();
        values[mainnet]["kFBTC"] = 0x40328669Bc9e3780dFa0141dBC87450a4af6EA11.toBytes32();
        values[mainnet]["kLBTC"] = 0x468c34703F6c648CCf39DBaB11305D17C70ba011.toBytes32();

        // CCIP token transfers.
        values[mainnet]["ccipRouter"] = 0x80226fc0Ee2b096224EeAc085Bb9a8cba1146f7D.toBytes32();

        // PancakeSwap V3
        values[mainnet]["pancakeSwapV3NonFungiblePositionManager"] =
            0x46A15B0b27311cedF172AB29E4f4766fbE7F4364.toBytes32();
        values[mainnet]["pancakeSwapV3MasterChefV3"] = 0x556B9306565093C855AEA9AE92A594704c2Cd59e.toBytes32();
        values[mainnet]["pancakeSwapV3Router"] = 0x13f4EA83D0bd40E75C8222255bc855a974568Dd4.toBytes32();
        // Arbitrum Bridge
        values[mainnet]["arbitrumDelayedInbox"] = 0x4Dbd4fc535Ac27206064B68FfCf827b0A60BAB3f.toBytes32();
        values[mainnet]["arbitrumOutbox"] = 0x0B9857ae2D4A3DBe74ffE1d7DF045bb7F96E4840.toBytes32();
        values[mainnet]["arbitrumL1GatewayRouter"] = 0x72Ce9c846789fdB6fC1f34aC4AD25Dd9ef7031ef.toBytes32();
        values[mainnet]["arbitrumL1ERC20Gateway"] = 0xa3A7B6F88361F48403514059F1F16C8E78d60EeC.toBytes32();
        values[mainnet]["arbitrumWethGateway"] = 0xd92023E9d9911199a6711321D1277285e6d4e2db.toBytes32();

        // Base Standard Bridge.
        values[mainnet]["baseStandardBridge"] = 0x3154Cf16ccdb4C6d922629664174b904d80F2C35.toBytes32();
        values[mainnet]["basePortal"] = 0x49048044D57e1C92A77f79988d21Fa8fAF74E97e.toBytes32();
        values[mainnet]["baseResolvedDelegate"] = 0x866E82a600A1414e583f7F13623F1aC5d58b0Afa.toBytes32();

        // Optimism Standard Bridge.
        values[mainnet]["optimismStandardBridge"] = 0x99C9fc46f92E8a1c0deC1b1747d010903E884bE1.toBytes32();
        values[mainnet]["optimismPortal"] = 0xbEb5Fc579115071764c7423A4f12eDde41f106Ed.toBytes32();
        values[mainnet]["optimismResolvedDelegate"] = 0x25ace71c97B33Cc4729CF772ae268934F7ab5fA1.toBytes32();

        // Mantle Standard Bridge.
        values[mainnet]["mantleStandardBridge"] = 0x95fC37A27a2f68e3A647CDc081F0A89bb47c3012.toBytes32();
        values[mainnet]["mantlePortal"] = 0xc54cb22944F2bE476E02dECfCD7e3E7d3e15A8Fb.toBytes32();
        values[mainnet]["mantleResolvedDelegate"] = 0x676A795fe6E43C17c668de16730c3F690FEB7120.toBytes32(); // TODO update this.

        // Zircuit Standard Bridge.
        values[mainnet]["zircuitStandardBridge"] = 0x386B76D9cA5F5Fb150B6BFB35CF5379B22B26dd8.toBytes32();
        values[mainnet]["zircuitPortal"] = 0x17bfAfA932d2e23Bd9B909Fd5B4D2e2a27043fb1.toBytes32();
        values[mainnet]["zircuitResolvedDelegate"] = 0x2a721cBE81a128be0F01040e3353c3805A5EA091.toBytes32();

        // Fraxtal Standard Bridge.
        values[mainnet]["fraxtalStandardBridge"] = 0x34C0bD5877A5Ee7099D0f5688D65F4bB9158BDE2.toBytes32();
        values[mainnet]["fraxtalPortal"] = 0x36cb65c1967A0Fb0EEE11569C51C2f2aA1Ca6f6D.toBytes32();
        values[mainnet]["fraxtalResolvedDelegate"] = 0x2a721cBE81a128be0F01040e3353c3805A5EA091.toBytes32(); // TODO update this

        // Lido Base Standard Bridge.
        values[mainnet]["lidoBaseStandardBridge"] = 0x9de443AdC5A411E83F1878Ef24C3F52C61571e72.toBytes32();
        values[mainnet]["lidoBasePortal"] = 0x49048044D57e1C92A77f79988d21Fa8fAF74E97e.toBytes32();
        values[mainnet]["lidoBaseResolvedDelegate"] = 0x866E82a600A1414e583f7F13623F1aC5d58b0Afa.toBytes32();

        // Layer Zero.
        values[mainnet]["LayerZeroEndPoint"] = 0x1a44076050125825900e736c501f859c50fE728c.toBytes32();
        values[mainnet]["EtherFiOFTAdapter"] = 0xFE7fe01F8B9A76803aF3750144C2715D9bcf7D0D.toBytes32();

        // Merkl
        values[mainnet]["merklDistributor"] = 0x3Ef3D8bA38EBe18DB133cEc108f4D14CE00Dd9Ae.toBytes32();

        // Pump Staking
        values[mainnet]["pumpStaking"] = 0x1fCca65fb6Ae3b2758b9b2B394CB227eAE404e1E.toBytes32();

        // Linea Bridging
        values[mainnet]["tokenBridge"] = 0x051F1D88f0aF5763fB888eC4378b4D8B29ea3319.toBytes32(); // approve, bridge token
        values[mainnet]["lineaMessageService"] = 0xd19d4B5d358258f05D7B411E21A1460D11B0876F.toBytes32(); // claim message, sendMessage

        // Scroll Bridging
        values[mainnet]["scrollGatewayRouter"] = 0xF8B1378579659D8F7EE5f3C929c2f3E332E41Fd6.toBytes32(); // approve, depositERC20
        values[mainnet]["scrollMessenger"] = 0x6774Bcbd5ceCeF1336b5300fb5186a12DDD8b367.toBytes32(); // sendMessage
        values[mainnet]["scrollCustomERC20Gateway"] = 0x67260A8B73C5B77B55c1805218A42A7A6F98F515.toBytes32(); // sendMessage

        // Syrup
        values[mainnet]["syrupRouter"] = 0x134cCaaA4F1e4552eC8aEcb9E4A2360dDcF8df76.toBytes32();

        // Satlayer
        values[mainnet]["satlayerPool"] = 0x42a856dbEBB97AbC1269EAB32f3bb40C15102819.toBytes32();

        // corn
        values[mainnet]["cornSilo"] = 0x8bc93498b861fd98277c3b51d240e7E56E48F23c.toBytes32();
        values[mainnet]["cornSwapFacilityWBTC"] = 0xBf5eB70b93d5895C839B8BeB3C27dc36f6B56fea.toBytes32();
        values[mainnet]["cornSwapFacilitycbBTC"] = 0x554335b8C994E47e6dbfDC08Fa8aca0510e66BA1.toBytes32();

        values[mainnet]["LBTCOFTAdapter"] = 0x6bc15D7930839Ec18A57F6f7dF72aE1B439D077f.toBytes32(); 
        

        // Treehouse
        values[mainnet]["TreehouseRedemption"] = 0x0618DBdb3Be798346e6D9C08c3c84658f94aD09F.toBytes32();
        values[mainnet]["TreehouseRouter"] = 0xeFA3fa8e85D2b3CfdB250CdeA156c2c6C90628F5.toBytes32();
        values[mainnet]["tETH"] = 0xD11c452fc99cF405034ee446803b6F6c1F6d5ED8.toBytes32();
        values[mainnet]["tETH_wstETH_curve_pool"] = 0xA10d15538E09479186b4D3278BA5c979110dDdB1.toBytes32();

        // Term Finance
        values[mainnet]["termAuctionOfferLocker"] = 0xa557a6099d1a85d7569EA4B6d8ad59a94a8162CC.toBytes32();
        values[mainnet]["termRepoLocker"] = 0xFD9033C9A97Bc3Ec8a44439Cb6512516c5053076.toBytes32();
        values[mainnet]["termRepoServicer"] = 0xaD2401Dd7518Fac6C868c86442922E2236797e32.toBytes32();
        values[mainnet]["termRepoToken"] = 0x3A1427da14F8A57CEe76a5E85fB465ed72De8EC7.toBytes32();

        //Aera
        values[mainnet]["aeraCompoundReservesVault"] = 0x3D6eEf6A92b15361697698695334E98C5db91D6b.toBytes32();
        values[mainnet]["aeraLoopBTCVault"] = 0x47562b3738C439B80fe4012e6D40c8acB51ce136.toBytes32();

        // Hyperlane
        values[mainnet]["hyperlaneUsdcRouter"] = 0xe1De9910fe71cC216490AC7FCF019e13a34481D7.toBytes32();
        values[mainnet]["hyperlaneTestRecipient"] = 0xfb53392bf4a0590a317ca716c28c29ace7c448bc132d7f8188ca234f595aa121;
    }

    function _addBaseValues() private {
        // Liquid Ecosystem
        values[base]["deployerAddress"] = 0x5F2F11ad8656439d5C14d9B351f8b09cDaC2A02d.toBytes32();
        values[base]["dev0Address"] = 0x0463E60C7cE10e57911AB7bD1667eaa21de3e79b.toBytes32();
        values[base]["dev1Address"] = 0xf8553c8552f906C19286F21711721E206EE4909E.toBytes32();
        values[base]["liquidPayoutAddress"] = 0xA9962a5BfBea6918E958DeE0647E99fD7863b95A.toBytes32();

        // DeFi Ecosystem
        values[base]["ETH"] = 0xEeeeeEeeeEeEeeEeEeEeeEEEeeeeEeeeeeeeEEeE.toBytes32();
        values[base]["uniswapV3NonFungiblePositionManager"] = 0x03a520b32C04BF3bEEf7BEb72E919cf822Ed34f1.toBytes32();

        values[base]["USDC"] = 0x833589fCD6eDb6E08f4c7C32D4f71b54bdA02913.toBytes32();
        values[base]["WETH"] = 0x4200000000000000000000000000000000000006.toBytes32();
        values[base]["WEETH"] = 0x04C0599Ae5A44757c0af6F9eC3b93da8976c150A.toBytes32();
        values[base]["WSTETH"] = 0xc1CBa3fCea344f92D9239c08C0568f6F2F0ee452.toBytes32();
        values[base]["AERO"] = 0x940181a94A35A4569E4529A3CDfB74e38FD98631.toBytes32();
        values[base]["CBETH"] = 0x2Ae3F1Ec7F1F5012CFEab0185bfc7aa3cf0DEc22.toBytes32();
        values[base]["AURA"] = 0x1509706a6c66CA549ff0cB464de88231DDBe213B.toBytes32();
        values[base]["BAL"] = 0x4158734D47Fc9692176B5085E0F52ee0Da5d47F1.toBytes32();
        values[base]["CRV"] = 0x8Ee73c484A26e0A5df2Ee2a4960B789967dd0415.toBytes32();
        values[base]["LINK"] = 0x88Fb150BDc53A65fe94Dea0c9BA0a6dAf8C6e196.toBytes32();
        values[base]["UNI"] = 0xc3De830EA07524a0761646a6a4e4be0e114a3C83.toBytes32();
        values[base]["RETH"] = 0xB6fe221Fe9EeF5aBa221c348bA20A1Bf5e73624c.toBytes32();
        values[base]["BSDETH"] = 0xCb327b99fF831bF8223cCEd12B1338FF3aA322Ff.toBytes32();
        values[base]["SFRXETH"] = 0x1f55a02A049033E3419a8E2975cF3F572F4e6E9A.toBytes32();
        values[base]["cbBTC"] = 0xcbB7C0000aB88B473b1f5aFd9ef808440eed33Bf.toBytes32();
        values[base]["LBTC"] = 0xecAc9C5F704e954931349Da37F60E39f515c11c1.toBytes32();
        values[base]["tBTC"] = 0x236aa50979D5f3De3Bd1Eeb40E81137F22ab794b.toBytes32();
        values[base]["WBTC"] = 0x0555E30da8f98308EdB960aa94C0Db47230d2B9c.toBytes32();
        values[base]["dlcBTC"] = 0x12418783e860997eb99e8aCf682DF952F721cF62.toBytes32();
        //values[base]["PENDLE"] = //no token yet?

        // Lombard
        values[base]["cbBTCPMM"] = 0x92c01FC0F59857c6E920EdFf1139904b2Bb74c7c.toBytes32();
        

        // Balancer vault
        values[base]["vault"] = 0xBA12222222228d8Ba445958a75a0704d566BF2C8.toBytes32();
        values[base]["balancerVault"] = 0xBA12222222228d8Ba445958a75a0704d566BF2C8.toBytes32();

        // Standard Bridge.
        values[base]["standardBridge"] = 0x4200000000000000000000000000000000000010.toBytes32();
        values[base]["crossDomainMessenger"] = 0x4200000000000000000000000000000000000007.toBytes32();

        // Lido Standard Bridge.
        values[base]["l2ERC20TokenBridge"] = 0xac9D11cD4D7eF6e54F14643a393F68Ca014287AB.toBytes32();

        values[base]["weETH_ETH_ExchangeRate"] = 0x35e9D7001819Ea3B39Da906aE6b06A62cfe2c181.toBytes32();

        // Aave V3
        values[base]["v3Pool"] = 0xA238Dd80C259a72e81d7e4664a9801593F98d1c5.toBytes32();

        // Merkl
        values[base]["merklDistributor"] = 0x3Ef3D8bA38EBe18DB133cEc108f4D14CE00Dd9Ae.toBytes32();

        // Aerodrome
        values[base]["aerodromeRouter"] = 0xcF77a3Ba9A5CA399B7c97c74d54e5b1Beb874E43.toBytes32();
        values[base]["aerodromeNonFungiblePositionManager"] = 0x827922686190790b37229fd06084350E74485b72.toBytes32();
        values[base]["aerodrome_Weth_Wsteth_v3_1_gauge"] = 0x2A1f7bf46bd975b5004b61c6040597E1B6117040.toBytes32();
        values[base]["aerodrome_Weth_Bsdeth_v3_1_gauge"] = 0x0b537aC41400433F09d97Cd370C1ea9CE78D8a74.toBytes32();
        values[base]["aerodrome_Cbeth_Weth_v3_1_gauge"] = 0xF5550F8F0331B8CAA165046667f4E6628E9E3Aac.toBytes32();
        values[base]["aerodrome_Weth_Wsteth_v2_30_gauge"] = 0xDf7c8F17Ab7D47702A4a4b6D951d2A4c90F99bf4.toBytes32();
        values[base]["aerodrome_Weth_Weeth_v2_30_gauge"] = 0xf8d47b641eD9DF1c924C0F7A6deEEA2803b9CfeF.toBytes32();
        values[base]["aerodrome_Weth_Reth_v2_05_gauge"] = 0xAa3D51d36BfE7C5C63299AF71bc19988BdBa0A06.toBytes32();
        values[base]["aerodrome_Sfrxeth_Wsteth_v2_30_gauge"] = 0xCe7Cb6260fCBf17485cd2439B89FdDf8B0Eb39cC.toBytes32();

        // MorphoBlue
        values[base]["morphoBlue"] = 0xBBBBBbbBBb9cC5e90e3b3Af64bdAF62C37EEFFCb.toBytes32();
        values[base]["weETH_wETH_915"] = 0x78d11c03944e0dc298398f0545dc8195ad201a18b0388cb8058b1bcb89440971;
        values[base]["wstETH_wETH_945"] = 0x3a4048c64ba1b375330d376b1ce40e4047d03b47ab4d48af484edec9fec801ba;
        values[base]["cbETH_wETH_965"] = 0x6600aae6c56d242fa6ba68bd527aff1a146e77813074413186828fd3f1cdca91;
        values[base]["cbETH_wETH_945"] = 0x84662b4f95b85d6b082b68d32cf71bb565b3f22f216a65509cc2ede7dccdfe8c;

        // Uniswap
        values[base]["uniV3Router"] = 0x2626664c2603336E57B271c5C0b26F421741e481.toBytes32();

        // 1inch
        values[base]["aggregationRouterV5"] = 0x1111111254EEB25477B68fb85Ed929f73A960582.toBytes32();
        values[base]["oneInchExecutor"] = 0xE37e799D5077682FA0a244D46E5649F71457BD09.toBytes32();

        // MetaMorpho
        values[base]["gauntletCbBTCcore"] = 0x6770216aC60F634483Ec073cBABC4011c94307Cb.toBytes32();

        // Compound V3
        values[base]["cWETHV3"] = 0x46e6b214b524310239732D51387075E0e70970bf.toBytes32();
        values[base]["cometRewards"] = 0x123964802e6ABabBE1Bc9547D72Ef1B69B00A6b1.toBytes32();

        // Instadapp Fluid
        values[base]["fWETH"] = 0x9272D6153133175175Bc276512B2336BE3931CE9.toBytes32();
        values[base]["fWSTETH"] = 0x896E39f0E9af61ECA9dD2938E14543506ef2c2b5.toBytes32();

        // Pendle
        values[base]["pendleRouter"] = 0x888888888889758F76e7103c6CbF23ABbF58F946.toBytes32();
        values[base]["pendleLimitOrderRouter"] = 0xf86DDA825885674F85C5420079E1Df1bC0F372c6.toBytes32();
        values[base]["pendle_LBTC_market_05_29_25"] = 0x727cEbAcfb10fFd353Fc221D06A862B437eC1735.toBytes32();

        // EtherFi WeETH
        values[base]["etherFiL2SyncPool"] = 0xc38e046dFDAdf15f7F56853674242888301208a5.toBytes32();
    }

    function _addArbitrumValues() private {
        // Liquid Ecosystem
        values[arbitrum]["deployerAddress"] = 0x5F2F11ad8656439d5C14d9B351f8b09cDaC2A02d.toBytes32();
        values[arbitrum]["dev0Address"] = 0x0463E60C7cE10e57911AB7bD1667eaa21de3e79b.toBytes32();
        values[arbitrum]["dev1Address"] = 0xf8553c8552f906C19286F21711721E206EE4909E.toBytes32();
        values[arbitrum]["liquidPayoutAddress"] = 0xA9962a5BfBea6918E958DeE0647E99fD7863b95A.toBytes32();

        // DeFi Ecosystem
        values[arbitrum]["ETH"] = 0xEeeeeEeeeEeEeeEeEeEeeEEEeeeeEeeeeeeeEEeE.toBytes32();
        values[arbitrum]["uniV3Router"] = 0xE592427A0AEce92De3Edee1F18E0157C05861564.toBytes32();
        values[arbitrum]["uniV2Router"] = 0x7a250d5630B4cF539739dF2C5dAcb4c659F2488D.toBytes32();
        values[arbitrum]["uniswapV3NonFungiblePositionManager"] = 0xC36442b4a4522E871399CD717aBDD847Ab11FE88.toBytes32();
        values[arbitrum]["ccipRouter"] = 0x141fa059441E0ca23ce184B6A78bafD2A517DdE8.toBytes32();
        values[arbitrum]["vault"] = 0xBA12222222228d8Ba445958a75a0704d566BF2C8.toBytes32();

        values[arbitrum]["USDC"] = 0xaf88d065e77c8cC2239327C5EDb3A432268e5831.toBytes32();
        values[arbitrum]["USDCe"] = 0xFF970A61A04b1cA14834A43f5dE4533eBDDB5CC8.toBytes32();
        values[arbitrum]["WETH"] = 0x82aF49447D8a07e3bd95BD0d56f35241523fBab1.toBytes32();
        values[arbitrum]["WBTC"] = 0x2f2a2543B76A4166549F7aaB2e75Bef0aefC5B0f.toBytes32();
        values[arbitrum]["USDT"] = 0xFd086bC7CD5C481DCC9C85ebE478A1C0b69FCbb9.toBytes32();
        values[arbitrum]["DAI"] = 0xDA10009cBd5D07dd0CeCc66161FC93D7c9000da1.toBytes32();
        values[arbitrum]["WSTETH"] = 0x5979D7b546E38E414F7E9822514be443A4800529.toBytes32();
        values[arbitrum]["FRAX"] = 0x17FC002b466eEc40DaE837Fc4bE5c67993ddBd6F.toBytes32();
        values[arbitrum]["BAL"] = 0x040d1EdC9569d4Bab2D15287Dc5A4F10F56a56B8.toBytes32();
        values[arbitrum]["COMP"] = 0x354A6dA3fcde098F8389cad84b0182725c6C91dE.toBytes32();
        values[arbitrum]["LINK"] = 0xf97f4df75117a78c1A5a0DBb814Af92458539FB4.toBytes32();
        values[arbitrum]["rETH"] = 0xEC70Dcb4A1EFa46b8F2D97C310C9c4790ba5ffA8.toBytes32();
        values[arbitrum]["RETH"] = 0xEC70Dcb4A1EFa46b8F2D97C310C9c4790ba5ffA8.toBytes32();
        values[arbitrum]["cbETH"] = 0x1DEBd73E752bEaF79865Fd6446b0c970EaE7732f.toBytes32();
        values[arbitrum]["LUSD"] = 0x93b346b6BC2548dA6A1E7d98E9a421B42541425b.toBytes32();
        values[arbitrum]["UNI"] = 0xFa7F8980b0f1E64A2062791cc3b0871572f1F7f0.toBytes32();
        values[arbitrum]["CRV"] = 0x11cDb42B0EB46D95f990BeDD4695A6e3fA034978.toBytes32();
        values[arbitrum]["FRXETH"] = 0x178412e79c25968a32e89b11f63B33F733770c2A.toBytes32();
        values[arbitrum]["SFRXETH"] = 0x95aB45875cFFdba1E5f451B950bC2E42c0053f39.toBytes32();
        values[arbitrum]["ARB"] = 0x912CE59144191C1204E64559FE8253a0e49E6548.toBytes32();
        values[arbitrum]["WEETH"] = 0x35751007a407ca6FEFfE80b3cB397736D2cf4dbe.toBytes32();
        values[arbitrum]["USDE"] = 0x5d3a1Ff2b6BAb83b63cd9AD0787074081a52ef34.toBytes32();
        values[arbitrum]["AURA"] = 0x1509706a6c66CA549ff0cB464de88231DDBe213B.toBytes32();
        values[arbitrum]["PENDLE"] = 0x0c880f6761F1af8d9Aa9C466984b80DAb9a8c9e8.toBytes32();
        values[arbitrum]["RSR"] = 0xCa5Ca9083702c56b481D1eec86F1776FDbd2e594.toBytes32();
        values[arbitrum]["CBETH"] = 0x1DEBd73E752bEaF79865Fd6446b0c970EaE7732f.toBytes32();
        values[arbitrum]["OSETH"] = 0xf7d4e7273E5015C96728A6b02f31C505eE184603.toBytes32();
        values[arbitrum]["RSETH"] = 0x4186BFC76E2E237523CBC30FD220FE055156b41F.toBytes32();
        values[arbitrum]["GRAIL"] = 0x3d9907F9a368ad0a51Be60f7Da3b97cf940982D8.toBytes32();

        // Aave V3
        values[arbitrum]["v3Pool"] = 0x794a61358D6845594F94dc1DB02A252b5b4814aD.toBytes32();

        // 1Inch
        values[arbitrum]["aggregationRouterV5"] = 0x1111111254EEB25477B68fb85Ed929f73A960582.toBytes32();
        values[arbitrum]["oneInchExecutor"] = 0xE37e799D5077682FA0a244D46E5649F71457BD09.toBytes32();

        values[arbitrum]["balancerVault"] = 0xBA12222222228d8Ba445958a75a0704d566BF2C8.toBytes32();
        // TODO This Balancer on L2s use a different minting logic so minter is not used
        // but the merkle tree should be refactored for L2s
        values[arbitrum]["minter"] = address(1).toBytes32();

        // Arbitrum native bridging.
        values[arbitrum]["arbitrumL2GatewayRouter"] = 0x5288c571Fd7aD117beA99bF60FE0846C4E84F933.toBytes32();
        values[arbitrum]["arbitrumSys"] = 0x0000000000000000000000000000000000000064.toBytes32();
        values[arbitrum]["arbitrumRetryableTx"] = 0x000000000000000000000000000000000000006E.toBytes32();
        values[arbitrum]["arbitrumL2Sender"] = 0x09e9222E96E7B4AE2a407B98d48e330053351EEe.toBytes32();

        // Pendle
        values[arbitrum]["pendleMarketFactory"] = 0x2FCb47B58350cD377f94d3821e7373Df60bD9Ced.toBytes32();
        values[arbitrum]["pendleRouter"] = 0x888888888889758F76e7103c6CbF23ABbF58F946.toBytes32();
        values[arbitrum]["pendleLimitOrderRouter"] = 0x000000000000c9B3E2C3Ec88B1B4c0cD853f4321.toBytes32();
        values[arbitrum]["pendleWeETHMarketSeptember"] = 0xf9F9779d8fF604732EBA9AD345E6A27EF5c2a9d6.toBytes32();
        values[arbitrum]["pendle_weETH_market_12_25_24"] = 0x6b92feB89ED16AA971B096e247Fe234dB4Aaa262.toBytes32();

        // Gearbox
        values[arbitrum]["dWETHV3"] = 0x04419d3509f13054f60d253E0c79491d9E683399.toBytes32();
        values[arbitrum]["sdWETHV3"] = 0xf3b7994e4dA53E04155057Fd61dc501599d57877.toBytes32();
        values[arbitrum]["dUSDCV3"] = 0x890A69EF363C9c7BdD5E36eb95Ceb569F63ACbF6.toBytes32();
        values[arbitrum]["sdUSDCV3"] = 0xD0181a36B0566a8645B7eECFf2148adE7Ecf2BE9.toBytes32();
        values[arbitrum]["dUSDCeV3"] = 0xa76c604145D7394DEc36C49Af494C144Ff327861.toBytes32();
        values[arbitrum]["sdUSDCeV3"] = 0x608F9e2E8933Ce6b39A8CddBc34a1e3E8D21cE75.toBytes32();

        // Uniswap V3 pools
        values[arbitrum]["wstETH_wETH_01"] = 0x35218a1cbaC5Bbc3E57fd9Bd38219D37571b3537.toBytes32();
        values[arbitrum]["wstETH_wETH_05"] = 0xb93F8a075509e71325c1c2fc8FA6a75f2d536A13.toBytes32();
        values[arbitrum]["PENDLE_wETH_30"] = 0xdbaeB7f0DFe3a0AAFD798CCECB5b22E708f7852c.toBytes32();
        values[arbitrum]["wETH_weETH_30"] = 0xA169d1aB5c948555954D38700a6cDAA7A4E0c3A0.toBytes32();
        values[arbitrum]["wETH_weETH_05"] = 0xd90660A0b8Ad757e7C1d660CE633776a0862b087.toBytes32();
        values[arbitrum]["wETH_weETH_01"] = 0x14353445c8329Df76e6f15e9EAD18fA2D45A8BB6.toBytes32();

        // Chainlink feeds
        values[arbitrum]["weETH_ETH_ExchangeRate"] = 0x20bAe7e1De9c596f5F7615aeaa1342Ba99294e12.toBytes32();

        // Fluid fTokens
        values[arbitrum]["fUSDC"] = 0x1A996cb54bb95462040408C06122D45D6Cdb6096.toBytes32();
        values[arbitrum]["fUSDT"] = 0x4A03F37e7d3fC243e3f99341d36f4b829BEe5E03.toBytes32();
        values[arbitrum]["fWETH"] = 0x45Df0656F8aDf017590009d2f1898eeca4F0a205.toBytes32();
        values[arbitrum]["fWSTETH"] = 0x66C25Cd75EBdAA7E04816F643d8E46cecd3183c9.toBytes32();

        // Merkl
        values[arbitrum]["merklDistributor"] = 0x3Ef3D8bA38EBe18DB133cEc108f4D14CE00Dd9Ae.toBytes32();

        // Vault Craft
        values[arbitrum]["compoundV3Weth"] = 0xC4bBbbAF12B1bE472E6E7B1A76d2756d5C763F95.toBytes32();
        values[arbitrum]["compoundV3WethGauge"] = 0x5E6A9859Dc1b393a82a5874F9cBA22E92d9fbBd2.toBytes32();

        // Camelot
        values[arbitrum]["camelotRouterV2"] = 0xc873fEcbd354f5A56E00E710B90EF4201db2448d.toBytes32();
        values[arbitrum]["camelotRouterV3"] = 0x1F721E2E82F6676FCE4eA07A5958cF098D339e18.toBytes32();
        values[arbitrum]["camelotNonFungiblePositionManager"] = 0x00c7f3082833e796A5b3e4Bd59f6642FF44DCD15.toBytes32();

        // Compound V3
        values[arbitrum]["cWETHV3"] = 0x6f7D514bbD4aFf3BcD1140B7344b32f063dEe486.toBytes32();
        values[arbitrum]["cometRewards"] = 0x88730d254A2f7e6AC8388c3198aFd694bA9f7fae.toBytes32();

        // Balancer
        values[arbitrum]["rsETH_wETH_BPT"] = 0x90e6CB5249f5e1572afBF8A96D8A1ca6aCFFd739.toBytes32();
        values[arbitrum]["rsETH_wETH_Id"] = 0x90e6cb5249f5e1572afbf8a96d8a1ca6acffd73900000000000000000000055c;
        values[arbitrum]["rsETH_wETH_Gauge"] = 0x59907f88C360D576Aa38dba84F26578367F96b6C.toBytes32();
        values[arbitrum]["aura_rsETH_wETH"] = 0x90cedFDb5284a274720f1dB339eEe9798f4fa29d.toBytes32();
        values[arbitrum]["wstETH_sfrxETH_BPT"] = 0xc2598280bFeA1Fe18dFcaBD21C7165c40c6859d3.toBytes32();
        values[arbitrum]["wstETH_sfrxETH_Id"] = 0xc2598280bfea1fe18dfcabd21c7165c40c6859d30000000000000000000004f3;
        values[arbitrum]["wstETH_sfrxETH_Gauge"] = 0x06eaf7bAabEac962301eE21296e711B3052F2c0d.toBytes32();
        values[arbitrum]["aura_wstETH_sfrxETH"] = 0x83D37cbA332ffd53A4336Ee06f3c301B8929E684.toBytes32();
        values[arbitrum]["wstETH_wETH_Gyro_BPT"] = 0x7967FA58B9501600D96bD843173b9334983EE6E6.toBytes32();
        values[arbitrum]["wstETH_wETH_Gyro_Id"] = 0x7967fa58b9501600d96bd843173b9334983ee6e600020000000000000000056e;
        values[arbitrum]["wstETH_wETH_Gyro_Gauge"] = 0x96d7C70c80518Ee189CB6ba672FbD22E4fDD9c19.toBytes32();
        values[arbitrum]["aura_wstETH_wETH_Gyro"] = 0x93e567b423ED470562911078b4d7A902d4E0BEea.toBytes32();
        values[arbitrum]["weETH_wstETH_Gyro_BPT"] = 0xCDCef9765D369954a4A936064535710f7235110A.toBytes32();
        values[arbitrum]["weETH_wstETH_Gyro_Id"] = 0xcdcef9765d369954a4a936064535710f7235110a000200000000000000000558;
        values[arbitrum]["weETH_wstETH_Gyro_Gauge"] = 0xdB66fFFf713B1FA758E348e69E2f2e24595111cF.toBytes32();
        values[arbitrum]["aura_weETH_wstETH_Gyro"] = 0x40bF10900a55c69c9dADdc3dC52465e01AcEF4A4.toBytes32();
        values[arbitrum]["osETH_wETH_BPT"] = 0x42f7Cfc38DD1583fFdA2E4f047F4F6FA06CEFc7c.toBytes32();
        values[arbitrum]["osETH_wETH_Id"] = 0x42f7cfc38dd1583ffda2e4f047f4f6fa06cefc7c000000000000000000000553;
        values[arbitrum]["osETH_wETH_Gauge"] = 0x5DA32F4724373c91Fdc657E0AD7B1836c70A4E52.toBytes32();

        // Karak
        values[arbitrum]["vaultSupervisor"] = 0x399f22ae52a18382a67542b3De9BeD52b7B9A4ad.toBytes32();
        values[arbitrum]["kETHFI"] = 0xc9A908402C7f0e343691cFB8c8Fc637449333ce0.toBytes32();
    }

    function _addOptimismValues() private {
        values[optimism]["deployerAddress"] = 0x5F2F11ad8656439d5C14d9B351f8b09cDaC2A02d.toBytes32();
        values[optimism]["dev0Address"] = 0x0463E60C7cE10e57911AB7bD1667eaa21de3e79b.toBytes32();
        values[optimism]["dev1Address"] = 0xf8553c8552f906C19286F21711721E206EE4909E.toBytes32();
        values[optimism]["liquidPayoutAddress"] = 0xA9962a5BfBea6918E958DeE0647E99fD7863b95A.toBytes32();
        values[optimism]["uniV3Router"] = 0xE592427A0AEce92De3Edee1F18E0157C05861564.toBytes32();
        values[optimism]["aggregationRouterV5"] = 0x1111111254EEB25477B68fb85Ed929f73A960582.toBytes32();
        values[optimism]["oneInchExecutor"] = 0xE37e799D5077682FA0a244D46E5649F71457BD09.toBytes32();

        values[optimism]["WETH"] = 0x4200000000000000000000000000000000000006.toBytes32();
        values[optimism]["WEETH"] = 0x346e03F8Cce9fE01dCB3d0Da3e9D00dC2c0E08f0.toBytes32();
        values[optimism]["WSTETH"] = 0x1F32b1c2345538c0c6f582fCB022739c4A194Ebb.toBytes32();
        values[optimism]["RETH"] = 0x9Bcef72be871e61ED4fBbc7630889beE758eb81D.toBytes32();
        values[optimism]["WEETH_OFT"] = 0x5A7fACB970D094B6C7FF1df0eA68D99E6e73CBFF.toBytes32();
        values[optimism]["OP"] = 0x4200000000000000000000000000000000000042.toBytes32();
        values[optimism]["CRV"] = 0x0994206dfE8De6Ec6920FF4D779B0d950605Fb53.toBytes32();
        values[optimism]["AURA"] = 0x1509706a6c66CA549ff0cB464de88231DDBe213B.toBytes32();
        values[optimism]["BAL"] = 0xFE8B128bA8C78aabC59d4c64cEE7fF28e9379921.toBytes32();
        values[optimism]["UNI"] = 0x6fd9d7AD17242c41f7131d257212c54A0e816691.toBytes32();
        values[optimism]["CBETH"] = 0xadDb6A0412DE1BA0F936DCaeb8Aaa24578dcF3B2.toBytes32();

        values[optimism]["vault"] = 0xBA12222222228d8Ba445958a75a0704d566BF2C8.toBytes32();
        values[optimism]["balancerVault"] = 0xBA12222222228d8Ba445958a75a0704d566BF2C8.toBytes32();
        values[optimism]["minter"] = 0x239e55F427D44C3cc793f49bFB507ebe76638a2b.toBytes32();

        values[optimism]["uniswapV3NonFungiblePositionManager"] = 0xC36442b4a4522E871399CD717aBDD847Ab11FE88.toBytes32();
        values[optimism]["ccipRouter"] = 0x3206695CaE29952f4b0c22a169725a865bc8Ce0f.toBytes32();
        values[optimism]["weETH_ETH_ExchangeRate"] = 0x72EC6bF88effEd88290C66DCF1bE2321d80502f5.toBytes32();

        // Gearbox
        values[optimism]["dWETHV3"] = 0x42dB77B3103c71059F4b997d6441cFB299FD0d94.toBytes32();
        values[optimism]["sdWETHV3"] = 0x704c4C9F0d29257E5b0E526b20b48EfFC8f758b2.toBytes32();

        // Standard Bridge
        values[optimism]["standardBridge"] = 0x4200000000000000000000000000000000000010.toBytes32();
        values[optimism]["crossDomainMessenger"] = 0x4200000000000000000000000000000000000007.toBytes32();

        // Aave V3
        values[optimism]["v3Pool"] = 0x794a61358D6845594F94dc1DB02A252b5b4814aD.toBytes32();

        // Merkl
        values[optimism]["merklDistributor"] = 0x3Ef3D8bA38EBe18DB133cEc108f4D14CE00Dd9Ae.toBytes32();

        // Beethoven
        values[optimism]["wstETH_weETH_BPT"] = 0x2Bb4712247D5F451063b5E4f6948abDfb925d93D.toBytes32();
        values[optimism]["wstETH_weETH_Id"] = 0x2bb4712247d5f451063b5e4f6948abdfb925d93d000000000000000000000136;
        values[optimism]["wstETH_weETH_Gauge"] = 0xF3B314B1D2bd7d9afa8eC637716A9Bb81dBc79e5.toBytes32();
        values[optimism]["aura_wstETH_weETH"] = 0xe351a69EB84a22E113E92A4C683391C95448d7d4.toBytes32();

        // Velodrome
        values[optimism]["velodromeRouter"] = 0xa062aE8A9c5e11aaA026fc2670B0D65cCc8B2858.toBytes32();
        values[optimism]["velodromeNonFungiblePositionManager"] = 0x416b433906b1B72FA758e166e239c43d68dC6F29.toBytes32();
        values[optimism]["velodrome_Weth_Wsteth_v3_1_gauge"] = 0xb2218A2cFeF38Ca30AE8C88B41f2E2BdD9347E3e.toBytes32();

        // Compound V3
        values[optimism]["cWETHV3"] = 0xE36A30D249f7761327fd973001A32010b521b6Fd.toBytes32();
        values[optimism]["cometRewards"] = 0x443EA0340cb75a160F31A440722dec7b5bc3C2E9.toBytes32();
    }

    function _addHoleskyValues() private {
        // ERC20
        values[holesky]["WSTETH"] = 0x8d09a4502Cc8Cf1547aD300E066060D043f6982D.toBytes32();

        // Symbiotic
        values[holesky]["wstETHSymbioticVault"] = 0x89D62D1d89d8636367fc94998b3bE095a3d9c2f9.toBytes32();
    }

    function _addMantleValues() private {
        values[mantle]["deployerAddress"] = 0x5F2F11ad8656439d5C14d9B351f8b09cDaC2A02d.toBytes32();
        values[mantle]["dev0Address"] = 0x0463E60C7cE10e57911AB7bD1667eaa21de3e79b.toBytes32();
        values[mantle]["dev1Address"] = 0xf8553c8552f906C19286F21711721E206EE4909E.toBytes32();
        values[mantle]["liquidPayoutAddress"] = 0xA9962a5BfBea6918E958DeE0647E99fD7863b95A.toBytes32();
        values[mantle]["balancerVault"] = address(1).toBytes32();

        // ERC20
        values[mantle]["WETH"] = 0xdEAddEaDdeadDEadDEADDEAddEADDEAddead1111.toBytes32();
        values[mantle]["USDC"] = 0x09Bc4E0D864854c6aFB6eB9A9cdF58aC190D0dF9.toBytes32();
        values[mantle]["METH"] = 0xcDA86A272531e8640cD7F1a92c01839911B90bb0.toBytes32();

        // Standard Bridge.
        values[mantle]["standardBridge"] = 0x4200000000000000000000000000000000000010.toBytes32();
        values[mantle]["crossDomainMessenger"] = 0x4200000000000000000000000000000000000007.toBytes32();
    }

    function _addZircuitValues() private {
        values[zircuit]["deployerAddress"] = 0xFD65ADF7d2f9ea09287543520a703522E0a360C9.toBytes32();
        values[zircuit]["dev0Address"] = 0x0463E60C7cE10e57911AB7bD1667eaa21de3e79b.toBytes32();
        values[zircuit]["dev1Address"] = 0xf8553c8552f906C19286F21711721E206EE4909E.toBytes32();
        values[zircuit]["liquidPayoutAddress"] = 0xA9962a5BfBea6918E958DeE0647E99fD7863b95A.toBytes32();
        values[zircuit]["balancerVault"] = address(1).toBytes32();

        values[zircuit]["WETH"] = 0x4200000000000000000000000000000000000006.toBytes32();
        values[zircuit]["METH"] = 0x91a0F6EBdCa0B4945FbF63ED4a95189d2b57163D.toBytes32();

        // Standard Bridge.
        values[zircuit]["standardBridge"] = 0x4200000000000000000000000000000000000010.toBytes32();
        values[zircuit]["crossDomainMessenger"] = 0x4200000000000000000000000000000000000007.toBytes32();
    }

    function _addLineaValues() private {
        values[linea]["deployerAddress"] = 0x5F2F11ad8656439d5C14d9B351f8b09cDaC2A02d.toBytes32();
        values[linea]["dev0Address"] = 0x0463E60C7cE10e57911AB7bD1667eaa21de3e79b.toBytes32();
        values[linea]["dev1Address"] = 0xf8553c8552f906C19286F21711721E206EE4909E.toBytes32();
        values[linea]["liquidPayoutAddress"] = 0xA9962a5BfBea6918E958DeE0647E99fD7863b95A.toBytes32();
        values[linea]["balancerVault"] = address(1).toBytes32();
        // ERC20
        values[linea]["DAI"] = 0x4AF15ec2A0BD43Db75dd04E62FAA3B8EF36b00d5.toBytes32();
        values[linea]["WETH"] = 0xe5D7C2a44FfDDf6b295A15c148167daaAf5Cf34f.toBytes32();
        values[linea]["WEETH"] = 0x1Bf74C010E6320bab11e2e5A532b5AC15e0b8aA6.toBytes32();

        // Linea Bridge.
        values[linea]["tokenBridge"] = 0x353012dc4a9A6cF55c941bADC267f82004A8ceB9.toBytes32(); //approve, also bridge token
        values[linea]["lineaMessageService"] = 0x508Ca82Df566dCD1B0DE8296e70a96332cD644ec.toBytes32(); // claim message, sendMessage
    }

    function _addScrollValues() private {
        values[scroll]["deployerAddress"] = 0x5F2F11ad8656439d5C14d9B351f8b09cDaC2A02d.toBytes32();
        values[scroll]["dev0Address"] = 0x0463E60C7cE10e57911AB7bD1667eaa21de3e79b.toBytes32();
        values[scroll]["dev1Address"] = 0xf8553c8552f906C19286F21711721E206EE4909E.toBytes32();
        values[scroll]["liquidPayoutAddress"] = 0xA9962a5BfBea6918E958DeE0647E99fD7863b95A.toBytes32();
        values[scroll]["balancerVault"] = address(1).toBytes32();
        // ERC20
        values[scroll]["DAI"] = 0xcA77eB3fEFe3725Dc33bccB54eDEFc3D9f764f97.toBytes32();
        values[scroll]["WETH"] = 0x5300000000000000000000000000000000000004.toBytes32();
        values[scroll]["WEETH"] = 0x01f0a31698C4d065659b9bdC21B3610292a1c506.toBytes32();

        // Scroll Bridge.
        values[scroll]["scrollGatewayRouter"] = 0x4C0926FF5252A435FD19e10ED15e5a249Ba19d79.toBytes32(); // withdrawERC20
        values[scroll]["scrollMessenger"] = 0x781e90f1c8Fc4611c9b7497C3B47F99Ef6969CbC.toBytes32(); // sendMessage
        values[scroll]["scrollCustomERC20Gateway"] = 0xaC78dff3A87b5b534e366A93E785a0ce8fA6Cc62.toBytes32(); // sendMessage
    }

    function _addFraxtalValues() private {
        values[fraxtal]["deployerAddress"] = 0x5F2F11ad8656439d5C14d9B351f8b09cDaC2A02d.toBytes32();
        values[fraxtal]["dev0Address"] = 0x0463E60C7cE10e57911AB7bD1667eaa21de3e79b.toBytes32();
        values[fraxtal]["dev1Address"] = 0xf8553c8552f906C19286F21711721E206EE4909E.toBytes32();
        values[fraxtal]["liquidPayoutAddress"] = 0xA9962a5BfBea6918E958DeE0647E99fD7863b95A.toBytes32();
        values[fraxtal]["balancerVault"] = address(1).toBytes32();

        // ERC20s
        values[fraxtal]["wfrxETH"] = 0xFC00000000000000000000000000000000000006.toBytes32();

        // Standard Bridge.
        // values[fraxtal]["standardBridge"] = 0x4200000000000000000000000000000000000010.toBytes32();
        // values[fraxtal]["crossDomainMessenger"] = 0x4200000000000000000000000000000000000007.toBytes32();
    }

    function _addBscValues() private {
        // Deployment/Dev 
        values[bsc]["deployerAddress"] = 0x5F2F11ad8656439d5C14d9B351f8b09cDaC2A02d.toBytes32();
        values[bsc]["dev0Address"] = 0x0463E60C7cE10e57911AB7bD1667eaa21de3e79b.toBytes32();
        values[bsc]["dev1Address"] = 0xf8553c8552f906C19286F21711721E206EE4909E.toBytes32();
        
        // ERC20s
        values[bsc]["LBTC"] = 0xecAc9C5F704e954931349Da37F60E39f515c11c1.toBytes32();
        values[bsc]["WBTC"] = 0x0555E30da8f98308EdB960aa94C0Db47230d2B9c.toBytes32();
        values[bsc]["WBNB"] = 0xbb4CdB9CBd36B01bD1cBaEBF2De08d9173bc095c.toBytes32();
<<<<<<< HEAD
        values[bsc]["BTCB"] = 0x7130d2A12B9BCbFAe4f2634d864A1Ee1Ce3Ead9c.toBytes32(); 
        
        // Lombard
        values[bsc]["BTCBPMM"] = 0xE4ff44a615dF38e37cdF475833c1d57774CC9D4A.toBytes32(); 
        
=======
        values[bsc]["BTCB"] = 0x7130d2A12B9BCbFAe4f2634d864A1Ee1Ce3Ead9c.toBytes32();

>>>>>>> 34afa7fc
        //Balancer (not deployed on BSC, but needed for merkle manager)
        values[bsc]["vault"] = 0xBA12222222228d8Ba445958a75a0704d566BF2C8.toBytes32();
    }

    function _addCornValues() private {
        values[corn]["deployerAddress"] = 0x5F2F11ad8656439d5C14d9B351f8b09cDaC2A02d.toBytes32();
        values[corn]["dev0Address"] = 0x0463E60C7cE10e57911AB7bD1667eaa21de3e79b.toBytes32();
        values[corn]["dev1Address"] = 0xf8553c8552f906C19286F21711721E206EE4909E.toBytes32();

        // Tokens
        values[corn]["WBTCN"] = 0xda5dDd7270381A7C2717aD10D1c0ecB19e3CDFb2.toBytes32();

        //Balancer (not deployed on Corn, but needed for merkle manager)
        values[corn]["vault"] = 0xBA12222222228d8Ba445958a75a0704d566BF2C8.toBytes32();
    }
}<|MERGE_RESOLUTION|>--- conflicted
+++ resolved
@@ -1262,16 +1262,11 @@
         values[bsc]["LBTC"] = 0xecAc9C5F704e954931349Da37F60E39f515c11c1.toBytes32();
         values[bsc]["WBTC"] = 0x0555E30da8f98308EdB960aa94C0Db47230d2B9c.toBytes32();
         values[bsc]["WBNB"] = 0xbb4CdB9CBd36B01bD1cBaEBF2De08d9173bc095c.toBytes32();
-<<<<<<< HEAD
         values[bsc]["BTCB"] = 0x7130d2A12B9BCbFAe4f2634d864A1Ee1Ce3Ead9c.toBytes32(); 
         
         // Lombard
         values[bsc]["BTCBPMM"] = 0xE4ff44a615dF38e37cdF475833c1d57774CC9D4A.toBytes32(); 
-        
-=======
-        values[bsc]["BTCB"] = 0x7130d2A12B9BCbFAe4f2634d864A1Ee1Ce3Ead9c.toBytes32();
-
->>>>>>> 34afa7fc
+
         //Balancer (not deployed on BSC, but needed for merkle manager)
         values[bsc]["vault"] = 0xBA12222222228d8Ba445958a75a0704d566BF2C8.toBytes32();
     }
