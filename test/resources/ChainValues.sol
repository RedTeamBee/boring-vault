--- conflicted
+++ resolved
@@ -959,24 +959,11 @@
         values[base]["fWETH"] = 0x9272D6153133175175Bc276512B2336BE3931CE9.toBytes32();
         values[base]["fWSTETH"] = 0x896E39f0E9af61ECA9dD2938E14543506ef2c2b5.toBytes32();
 
-<<<<<<< HEAD
-    
         // Pendle 
         values[base]["pendleRouter"] = 0x888888888889758F76e7103c6CbF23ABbF58F946.toBytes32(); 
         values[base]["pendleLimitOrderRouter"] = 0x000000000000c9B3E2C3Ec88B1B4c0cD853f4321.toBytes32(); 
         values[base]["pendle_LBTC_market_05_29_25"] = 0x727cEbAcfb10fFd353Fc221D06A862B437eC1735.toBytes32(); 
-
-
-
-        // EtherFi WeETH 
-        values[base]["etherFiL2SyncPool"] = 0xc38e046dFDAdf15f7F56853674242888301208a5.toBytes32(); 
-=======
-        // Pendle
-        values[base]["pendleRouter"] = 0x888888888889758F76e7103c6CbF23ABbF58F946.toBytes32();
-        values[base]["pendleLimitOrderRouter"] = 0xf86DDA825885674F85C5420079E1Df1bC0F372c6.toBytes32();
-        values[base]["pendle_LBTC_market_05_29_25"] = 0x727cEbAcfb10fFd353Fc221D06A862B437eC1735.toBytes32();
->>>>>>> 484578eb
-
+        
         // EtherFi WeETH
         values[base]["etherFiL2SyncPool"] = 0xc38e046dFDAdf15f7F56853674242888301208a5.toBytes32();
     }
